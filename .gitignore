--- conflicted
+++ resolved
@@ -39,11 +39,8 @@
 # HDF5 files
 *.h5
 
-<<<<<<< HEAD
-=======
 # Data downloaded from NNDC
 data/nndc
 
->>>>>>> 58278bbe
 # ctags
 tags