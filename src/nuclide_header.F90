--- conflicted
+++ resolved
@@ -167,9 +167,6 @@
     character(MAX_FILE_LEN) :: path
   end type Library
 
-<<<<<<< HEAD
-contains
-=======
   ! Cross section libraries
   type(Library), allocatable :: libraries(:)
   type(DictCharInt) :: library_dict
@@ -243,7 +240,6 @@
       end associate
     end if
   end subroutine assign_0K_elastic_scattering
->>>>>>> 75c7d410
 
 !===============================================================================
 ! NUCLIDE_CLEAR resets and deallocates data in Nuclide
