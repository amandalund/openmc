module cmfd_data

!==============================================================================
! CMFD_DATA -- This module processes the cmfd tally object to generate
! parameters for CMFD calculation.
!==============================================================================


  implicit none
  private
  public :: set_up_cmfd, neutron_balance

  logical :: dhat_reset = .false.

contains

!==============================================================================
! SET_UP_CMFD
!==============================================================================

  subroutine set_up_cmfd() 

    use cmfd_header,         only: allocate_cmfd
    use constants,           only: CMFD_NOACCEL
    use global,              only: cmfd, cmfd_coremap, cmfd_run_2grp

    ! initialize cmfd object
    if (.not.allocated(cmfd%flux)) call allocate_cmfd(cmfd)

    ! check for core map and set it up
    if ((cmfd_coremap) .and. (cmfd%mat_dim == CMFD_NOACCEL)) call set_coremap()

    ! calculate all cross sections based on reaction rates from last batch
    if (.not. cmfd_run_2grp) call compute_xs()

    ! check neutron balance
!   call neutron_balance(670)

    ! fix 2 grp cross sections
    if (cmfd_run_2grp) call fix_2_grp()

    ! calculate dtilde
    call compute_dtilde()

    ! calucate dhat
    call compute_dhat()

  end subroutine set_up_cmfd 

!===============================================================================
! COMPUTE_XS takes tallies and computes macroscopic cross sections
!===============================================================================

  subroutine compute_xs()

<<<<<<< HEAD
    use constants,        only: FILTER_MESH, FILTER_ENERGYIN, FILTER_ENERGYOUT,     &
                                FILTER_SURFACE, IN_RIGHT, OUT_RIGHT, IN_FRONT,      &
                                OUT_FRONT, IN_TOP, OUT_TOP, CMFD_NOACCEL, ZERO, ONE
    use error,            only: fatal_error
    use global,           only: cmfd, message, n_user_tallies, n_tallies, tallies,  &
                                meshes
    use mesh,             only: mesh_indices_to_bin
    use mesh_header,      only: StructuredMesh
    use tally_diffusion,  only: calculate_diffusion
    use tally_header,     only: TallyObject, TallyScore 
=======
    use constants,    only: FILTER_MESH, FILTER_ENERGYIN, FILTER_ENERGYOUT,     &
                            FILTER_SURFACE, IN_RIGHT, OUT_RIGHT, IN_FRONT,      &
                            OUT_FRONT, IN_TOP, OUT_TOP, CMFD_NOACCEL, ZERO, ONE
    use error,        only: fatal_error
    use global,       only: cmfd, message, n_user_tallies, n_tallies, tallies,  &
                            meshes
    use mesh,         only: mesh_indices_to_bin
    use mesh_header,  only: StructuredMesh
    use tally_header, only: TallyObject
>>>>>>> c03f94cc

    integer :: nx            ! number of mesh cells in x direction
    integer :: ny            ! number of mesh cells in y direction
    integer :: nz            ! number of mesh cells in z direction
    integer :: ng            ! number of energy groups
    integer :: i             ! iteration counter for x
    integer :: j             ! iteration counter for y
    integer :: k             ! iteration counter for z
    integer :: g             ! iteration counter for g
    integer :: h             ! iteration counter for outgoing groups
    integer :: ital          ! tally object index
    integer :: ijk(3)        ! indices for mesh cell
    integer :: score_index   ! index to pull from tally object
    integer :: i_mesh        ! index in meshes array
    integer :: i_filter_mesh ! index for mesh filter
    integer :: i_filter_ein  ! index for incoming energy filter
    integer :: i_filter_eout ! index for outgoing energy filter
    integer :: i_filter_surf ! index for surface filter
    real(8) :: flux          ! temp variable for flux
    real(8), allocatable :: difcof(:,:,:,:)
    type(TallyObject),    pointer :: t => null() ! pointer for tally object
    type(StructuredMesh), pointer :: m => null() ! pointer for mesh object

    ! extract spatial and energy indices from object
    nx = cmfd % indices(1)
    ny = cmfd % indices(2)
    nz = cmfd % indices(3)
    ng = cmfd % indices(4)

    ! allocate temp variables
    allocate(difcof(ng,nx,ny,nz))

    ! set flux object and source distribution to all zeros
    cmfd % flux = ZERO
    cmfd % openmc_src = ZERO

    ! associate tallies and mesh
    t => tallies(n_user_tallies + 1)
    i_mesh = t % filters(t % find_filter(FILTER_MESH)) % int_bins(1)
    m => meshes(i_mesh)

    ! set mesh widths
    cmfd % hxyz(1,:,:,:) = m % width(1) ! set x width
    cmfd % hxyz(2,:,:,:) = m % width(2) ! set y width
    cmfd % hxyz(3,:,:,:) = m % width(3) ! set z width

   ! begin loop around tallies
   TAL: do ital = n_user_tallies + 1, n_user_tallies + 3

     ! associate tallies and mesh
     t => tallies(ital)
     i_mesh = t % filters(t % find_filter(FILTER_MESH)) % int_bins(1)
     m => meshes(i_mesh)

     i_filter_mesh = t % find_filter(FILTER_MESH)
     i_filter_ein  = t % find_filter(FILTER_ENERGYIN)
     i_filter_eout = t % find_filter(FILTER_ENERGYOUT)
     i_filter_surf = t % find_filter(FILTER_SURFACE)

     ! begin loop around space
     ZLOOP: do k = 1,nz

       YLOOP: do j = 1,ny

          XLOOP: do i = 1,nx
 
            ! check for active mesh cell
            if (allocated(cmfd%coremap)) then
              if (cmfd%coremap(i,j,k) == CMFD_NOACCEL) then
                cycle
              end if
            end if

            ! loop around energy groups
            OUTGROUP: do h = 1,ng

              ! start tally 1
              TALLY: if (ital == n_user_tallies + 1) then

                ! reset all bins to 1
                t % matching_bins = 1

                ! set ijk as mesh indices
                ijk = (/ i, j, k /)

                ! get bin number for mesh indices
                t % matching_bins(i_filter_mesh) = mesh_indices_to_bin(m,ijk)

                ! apply energy in filter
                if (i_filter_ein > 0) then
                  t % matching_bins(i_filter_ein) = ng - h + 1
                end if

                ! calculate score index from bins
                score_index = sum((t % matching_bins - 1) * t%stride) + 1

                ! get flux
                flux = t % results(1,score_index) % sum
                cmfd % flux(h,i,j,k) = flux

                ! detect zero flux
                if ((flux - 0.0D0) < 1.0E-10_8) then
                  print *,h,i,j,k,flux
                  message = 'Detected zero flux without coremap overlay'
                  call fatal_error()
                end if

                ! get total rr and convert to total xs
                cmfd % totalxs(h,i,j,k) = t % results(2,score_index) % sum / flux

                ! get p1 scatter rr and convert to p1 scatter xs
                cmfd % p1scattxs(h,i,j,k) = t % results(3,score_index) % sum / flux

                ! extract diffusion coefficient tally
                cmfd % diffusion(h,i,j,k) = t % results(4,score_index) % sum / flux

                ! calculate diffusion coefficient
!               cmfd % diffcof(h,i,j,k) = ONE/(3.0_8*cmfd%totalxs(h,i,j,k))
                cmfd % diffcof(h,i,j,k) = ONE/(3.0_8*(cmfd % totalxs(h,i,j,k) - &
                     cmfd % p1scattxs(h,i,j,k)))
!               cmfd % diffcof(h,i,j,k) = cmfd % diffusion(h,i,j,k)
!               if (h == 1) then
!                 cmfd % diffcof(h,i,j,k) = 15._8
!               else
!                 cmfd % diffcof(h,i,j,k) = 5._8
!               end if

              else if (ital == n_user_tallies + 2) then

                ! begin loop to get energy out tallies
                INGROUP: do g = 1, ng

                  ! reset all bins to 1
                  t % matching_bins = 1

                  ! set ijk as mesh indices
                  ijk = (/ i, j, k /)

                  ! get bin number for mesh indices
                  t % matching_bins(i_filter_mesh) = mesh_indices_to_bin(m,ijk)

                  if (i_filter_ein > 0) then
                    ! apply energy in filter
                    t % matching_bins(i_filter_ein) = ng - h + 1

                    ! set energy out bin
                    t % matching_bins(i_filter_eout) = ng - g + 1
                  end if

                  ! calculate score index from bins
                  score_index = sum((t % matching_bins - 1) * t%stride) + 1

                  ! get scattering
                  cmfd % scattxs(h,g,i,j,k) = t % results(1,score_index) % sum /&
                       cmfd % flux(h,i,j,k)

                  ! get nu-fission
                  cmfd % nfissxs(h,g,i,j,k) = t % results(2,score_index) % sum /&
                       cmfd % flux(h,i,j,k)

                  ! bank source
                  cmfd % openmc_src(g,i,j,k) = cmfd % openmc_src(g,i,j,k) + &
                       t % results(2,score_index) % sum

                end do INGROUP

              else

                ! initialize and filter for energy
                t % matching_bins = 1
                if (i_filter_ein > 0) then
                  t % matching_bins(i_filter_ein) = ng - h + 1
                end if

                ! left surface
                t % matching_bins(i_filter_mesh) = mesh_indices_to_bin(m, &
                     (/ i-1, j, k /) + 1, .true.)
                t % matching_bins(i_filter_surf) = IN_RIGHT
                score_index = sum((t % matching_bins - 1) * t % stride) + 1 ! outgoing
                cmfd % current(1,h,i,j,k) = t % results(1,score_index) % sum
                t % matching_bins(i_filter_surf) = OUT_RIGHT
                score_index = sum((t % matching_bins - 1) * t % stride) + 1 ! incoming
                cmfd % current(2,h,i,j,k) = t % results(1,score_index) % sum

                ! right surface
                t % matching_bins(i_filter_mesh) = mesh_indices_to_bin(m, &
                     (/ i, j, k /) + 1, .true.)
                t % matching_bins(i_filter_surf) = IN_RIGHT
                score_index = sum((t % matching_bins - 1) * t % stride) + 1 ! incoming
                cmfd % current(3,h,i,j,k) = t % results(1,score_index) % sum
                t % matching_bins(i_filter_surf) = OUT_RIGHT
                score_index = sum((t % matching_bins - 1) * t % stride) + 1 ! outgoing
                cmfd % current(4,h,i,j,k) = t % results(1,score_index) % sum

                ! back surface
                t % matching_bins(i_filter_mesh) = mesh_indices_to_bin(m, &
                     (/ i, j-1, k /) + 1, .true.)
                t % matching_bins(i_filter_surf) = IN_FRONT
                score_index = sum((t % matching_bins - 1) * t % stride) + 1 ! outgoing
                cmfd % current(5,h,i,j,k) = t % results(1,score_index) % sum
                t % matching_bins(i_filter_surf) = OUT_FRONT
                score_index = sum((t % matching_bins - 1) * t % stride) + 1 ! incoming
                cmfd % current(6,h,i,j,k) = t % results(1,score_index) % sum

                ! front surface
                t % matching_bins(i_filter_mesh) = mesh_indices_to_bin(m, &
                     (/ i, j, k /) + 1, .true.)
                t % matching_bins(i_filter_surf) = IN_FRONT
                score_index = sum((t % matching_bins - 1) * t % stride) + 1 ! incoming
                cmfd % current(7,h,i,j,k) = t % results(1,score_index) % sum
                t % matching_bins(i_filter_surf) = OUT_FRONT
                score_index = sum((t % matching_bins - 1) * t % stride) + 1 ! outgoing
                cmfd % current(8,h,i,j,k) = t % results(1,score_index) % sum

                ! bottom surface
                t % matching_bins(i_filter_mesh) = mesh_indices_to_bin(m, &
                     (/ i, j, k-1 /) + 1, .true.)
                t % matching_bins(i_filter_surf) = IN_TOP
                score_index = sum((t % matching_bins - 1) * t % stride) + 1 ! outgoing
                cmfd % current(9,h,i,j,k) = t % results(1,score_index) % sum
                t % matching_bins(i_filter_surf) = OUT_TOP
                score_index = sum((t % matching_bins - 1) * t % stride) + 1 ! incoming
                cmfd % current(10,h,i,j,k) = t % results(1,score_index) % sum

                ! top surface
                t % matching_bins(i_filter_mesh) = mesh_indices_to_bin(m, &
                     (/ i, j, k /) + 1, .true.)
                t % matching_bins(i_filter_surf) = IN_TOP
                score_index = sum((t % matching_bins - 1) * t % stride) + 1 ! incoming
                cmfd % current(11,h,i,j,k) = t % results(1,score_index) % sum
                t % matching_bins(i_filter_surf) = OUT_TOP
                score_index = sum((t % matching_bins - 1) * t % stride) + 1 ! outgoing
                cmfd % current(12,h,i,j,k) = t % results(1,score_index) % sum

              end if TALLY

            end do OUTGROUP

          end do XLOOP

        end do YLOOP

      end do ZLOOP

    end do TAL

    ! calculate anisotropic DC
    call calculate_diffusion(difcof,ng,nx,ny,nz)
    cmfd % diffcof = difcof
    write(888,*) cmfd % diffcof
    stop

    ! normalize openmc source distribution
    cmfd % openmc_src = cmfd % openmc_src/sum(cmfd % openmc_src)*cmfd%norm

    ! deallocate all variables
    deallocate(difcof)

    ! nullify all pointers
    if (associated(t)) nullify(t)
    if (associated(m)) nullify(m)

  end subroutine compute_xs

!===============================================================================
! SET_COREMAP is a routine that sets the core mapping information
!===============================================================================

  subroutine set_coremap()

    use constants,  only: CMFD_NOACCEL
    use global,     only: cmfd

    integer :: kount=1           ! counter for unique fuel assemblies
    integer :: nx                ! number of mesh cells in x direction
    integer :: ny                ! number of mesh cells in y direction
    integer :: nz                ! number of mesh cells in z direction
    integer :: i                 ! iteration counter for x
    integer :: j                 ! iteration counter for y
    integer :: k                 ! iteration counter for z

    ! extract spatial indices from object
    nx = cmfd % indices(1)
    ny = cmfd % indices(2)
    nz = cmfd % indices(3)

    ! count how many fuel assemblies exist
    cmfd % mat_dim = sum(cmfd % coremap - 1)

    ! allocate indexmap
    if (.not. allocated(cmfd % indexmap)) &
         allocate(cmfd % indexmap(cmfd % mat_dim,3))

    ! begin loops over spatial indices
    ZLOOP: do k = 1, nz

      YLOOP: do j = 1, ny

        XLOOP: do i = 1, nx

          ! check for reflector
          if (cmfd % coremap(i,j,k) == 1) then

            ! reset value to 99999
            cmfd % coremap(i,j,k) = CMFD_NOACCEL 

          else

            ! must be a fuel --> give unique id number
            cmfd % coremap(i,j,k) = kount
            cmfd % indexmap(kount,1) = i
            cmfd % indexmap(kount,2) = j
            cmfd % indexmap(kount,3) = k
            kount = kount + 1

          end if

        end do XLOOP

      end do YLOOP

    end do ZLOOP

  end subroutine set_coremap

!===============================================================================
! NEUTRON_BALANCE writes a file that contains n. bal. info for all cmfd mesh
!===============================================================================

  subroutine neutron_balance(uid)

    use constants,    only: ONE, ZERO, CMFD_NOACCEL, CMFD_NORES
    use global,       only: cmfd, keff

    integer :: nx           ! number of mesh cells in x direction
    integer :: ny           ! number of mesh cells in y direction
    integer :: nz           ! number of mesh cells in z direction
    integer :: ng           ! number of energy groups
    integer :: i            ! iteration counter for x
    integer :: j            ! iteration counter for y
    integer :: k            ! iteration counter for z
    integer :: g            ! iteration counter for g
    integer :: h            ! iteration counter for outgoing groups
    integer :: l            ! iteration counter for leakage
    integer :: uid
    real(8) :: leakage      ! leakage term in neutron balance
    real(8) :: interactions ! total number of interactions in balance
    real(8) :: scattering   ! scattering term in neutron balance
    real(8) :: fission      ! fission term in neutron balance
    real(8) :: res          ! residual of neutron balance

    ! check if keff is close to 0 (happens on first active batch)
    if (keff < 1e-8_8) return

    ! extract spatial and energy indices from object
    nx = cmfd % indices(1)
    ny = cmfd % indices(2)
    nz = cmfd % indices(3)
    ng = cmfd % indices(4)

    ! allocate res dataspace
    if (.not. allocated(cmfd%resnb)) allocate(cmfd%resnb(ng,nx,ny,nz))

    ! begin loop around space and energy groups
    ZLOOP: do k = 1, nz

      YLOOP: do j = 1, ny

        XLOOP: do i = 1, nx

          GROUPG: do g = 1, ng

            ! check for active mesh
            if (allocated(cmfd%coremap)) then
              if (cmfd%coremap(i,j,k) == CMFD_NOACCEL) then
                cmfd%resnb(g,i,j,k) = CMFD_NORES
                cycle
              end if
            end if

            ! get leakage
            leakage = ZERO
            LEAK: do l = 1, 3

              leakage = leakage + ((cmfd % current(4*l,g,i,j,k) - &
                   cmfd % current(4*l-1,g,i,j,k))) - &
                   ((cmfd % current(4*l-2,g,i,j,k) - &
                   cmfd % current(4*l-3,g,i,j,k)))

            end do LEAK

            ! interactions
            interactions = cmfd % totalxs(g,i,j,k) * cmfd % flux(g,i,j,k)

            ! get scattering and fission
            scattering = ZERO
            fission = ZERO
            GROUPH: do h = 1, ng

              scattering = scattering + cmfd % scattxs(h,g,i,j,k) * &
                   cmfd % flux(h,i,j,k)

              fission = fission + cmfd % nfissxs(h,g,i,j,k) * &
                   cmfd % flux(h,i,j,k)

            end do GROUPH

            ! compute residual
            res = leakage + interactions - scattering - (ONE/keff)*fission

            ! normalize by flux
            res = res/cmfd%flux(g,i,j,k)

            ! bank res in cmfd object
            cmfd%resnb(g,i,j,k) = res

            ! write out info to file
            write(uid,'(A,1X,I0,1X,I0,1X,I0,1X,A,1X,I0,1X,A,1PE11.4)') &
                          'Location',i,j,k,' Group:',g,'Balance:',res
            write(uid,100) 'Leakage:',leakage
            write(uid,100) 'Interactions:',interactions
            write(uid,100) 'Scattering:',scattering
            write(uid,100) 'Fission:',fission
            write(uid,100) 'k-eff:',keff
            write(uid,100) 'k-eff balanced:',fission/(leakage+interactions-scattering)
            write(uid,100) 'Balance:',keff - fission/(leakage+interactions-scattering)

          end do GROUPG

        end do XLOOP

      end do YLOOP

    end do ZLOOP

 100 FORMAT(A,1X,1PE11.4)

  end subroutine neutron_balance

!===============================================================================
! COMPUTE_DTILDE computes the diffusion coupling coefficient
!===============================================================================

  subroutine compute_dtilde()

    use constants,  only: CMFD_NOACCEL, ZERO_FLUX, TINY_BIT
    use global,     only: cmfd, cmfd_coremap

    integer :: nx                 ! maximum number of cells in x direction
    integer :: ny                 ! maximum number of cells in y direction
    integer :: nz                 ! maximum number of cells in z direction
    integer :: ng                 ! maximum number of energy groups
    integer :: nxyz(3,2)          ! single vector containing boundary locations
    integer :: i                  ! iteration counter for x
    integer :: j                  ! iteration counter for y
    integer :: k                  ! iteration counter for z
    integer :: g                  ! iteration counter for groups
    integer :: l                  ! iteration counter for leakages
    integer :: xyz_idx            ! index for determining if x,y or z leakage
    integer :: dir_idx            ! index for determining - or + face of cell
    integer :: shift_idx          ! parameter to shift index by +1 or -1
    integer :: neig_idx(3)        ! spatial indices of neighbour
    integer :: bound(6)           ! vector containing indices for boudary check
    real(8) :: albedo(6)          ! albedo vector with global boundaries
    real(8) :: cell_dc            ! diffusion coef of current cell
    real(8) :: cell_hxyz(3)       ! cell dimensions of current ijk cell
    real(8) :: neig_dc            ! diffusion coefficient of neighbor cell
    real(8) :: neig_hxyz(3)       ! cell dimensions of neighbor cell
    real(8) :: dtilde             ! finite difference coupling parameter 
    real(8) :: ref_albedo         ! albedo to reflector

    ! get maximum of spatial and group indices
    nx = cmfd%indices(1)
    ny = cmfd%indices(2)
    nz = cmfd%indices(3)
    ng = cmfd%indices(4)

    ! create single vector of these indices for boundary calculation
    nxyz(1,:) = (/1,nx/)
    nxyz(2,:) = (/1,ny/)
    nxyz(3,:) = (/1,nz/)

    ! get boundary condition information
    albedo = cmfd%albedo

    ! geting loop over group and spatial indices
    ZLOOP: do k = 1, nz

      YLOOP: do j = 1, ny

        XLOOP: do i = 1, nx

          GROUP: do g = 1, ng

            ! check for active mesh cell
            if (allocated(cmfd%coremap)) then
              if (cmfd%coremap(i,j,k) == CMFD_NOACCEL) cycle
            end if

            ! get cell data
            cell_dc = cmfd%diffcof(g,i,j,k)
            cell_hxyz = cmfd%hxyz(:,i,j,k)

            ! setup of vector to identify boundary conditions
            bound = (/i,i,j,j,k,k/)

            ! begin loop around sides of cell for leakage
            LEAK: do l = 1, 6

              ! define xyz and +/- indices
              xyz_idx = int(ceiling(real(l)/real(2)))  ! x=1, y=2, z=3
              dir_idx = 2 - mod(l,2) ! -=1, +=2
              shift_idx = -2*mod(l,2) + 1          ! shift neig by -1 or +1

              ! check if at a boundary
              if (bound(l) == nxyz(xyz_idx,dir_idx)) then

                ! compute dtilde
                dtilde = (2*cell_dc*(1-albedo(l)))/(4*cell_dc*(1+albedo(l)) + &
                     (1-albedo(l))*cell_hxyz(xyz_idx))

                ! check for zero flux
                if (abs(albedo(l) - ZERO_FLUX) < TINY_BIT) dtilde = 2*cell_dc / &
                     cell_hxyz(xyz_idx)

              else  ! not a boundary

                ! compute neighboring cell indices
                neig_idx = (/i,j,k/)                ! begin with i,j,k
                neig_idx(xyz_idx) = shift_idx + neig_idx(xyz_idx)

                ! get neigbor cell data
                neig_dc = cmfd%diffcof(g,neig_idx(1),neig_idx(2),neig_idx(3))
                neig_hxyz = cmfd%hxyz(:,neig_idx(1),neig_idx(2),neig_idx(3))

                ! check for fuel-reflector interface
                if (cmfd_coremap) then

                  if (cmfd % coremap(neig_idx(1),neig_idx(2),neig_idx(3)) == &
                       CMFD_NOACCEL .and. cmfd % coremap(i,j,k) /= CMFD_NOACCEL) then

                    ! get albedo
                    ref_albedo = get_reflector_albedo(l,g,i,j,k)

                    ! compute dtilde
                    dtilde = (2*cell_dc*(1-ref_albedo))/(4*cell_dc*(1+ &
                         ref_albedo)+(1-ref_albedo)*cell_hxyz(xyz_idx))

                  else ! not next to a reflector or no core map

                    ! compute dtilde
                    dtilde = (2*cell_dc*neig_dc)/(neig_hxyz(xyz_idx)*cell_dc + &
                         cell_hxyz(xyz_idx)*neig_dc)

                  end if

                else ! no core map

                  ! compute dtilde
                  dtilde = (2*cell_dc*neig_dc)/(neig_hxyz(xyz_idx)*cell_dc + &
                       cell_hxyz(xyz_idx)*neig_dc)

               end if

              end if

              ! record dtilde in cmfd object
              cmfd%dtilde(l,g,i,j,k) = dtilde

            end do LEAK

          end do GROUP

        end do XLOOP

      end do YLOOP

    end do ZLOOP

  end subroutine compute_dtilde

!===============================================================================
! COMPUTE_DHAT computes the nonlinear coupling coefficient
!===============================================================================

  subroutine compute_dhat()

    use constants,  only: CMFD_NOACCEL, ZERO
    use global,     only: cmfd, cmfd_coremap

    integer :: nx                 ! maximum number of cells in x direction
    integer :: ny                 ! maximum number of cells in y direction
    integer :: nz                 ! maximum number of cells in z direction
    integer :: ng                 ! maximum number of energy groups
    integer :: nxyz(3,2)          ! single vector containing boundary locations
    integer :: i                  ! iteration counter for x
    integer :: j                  ! iteration counter for y
    integer :: k                  ! iteration counter for z
    integer :: g                  ! iteration counter for groups
    integer :: l                  ! iteration counter for leakages
    integer :: xyz_idx            ! index for determining if x,y or z leakage
    integer :: dir_idx            ! index for determining - or + face of cell
    integer :: shift_idx          ! parameter to shift index by +1 or -1
    integer :: neig_idx(3)        ! spatial indices of neighbour
    integer :: bound(6)           ! vector containing indices for boudary check
    real(8) :: cell_dtilde(6)     ! cell dtilde for each face
    real(8) :: cell_flux          ! flux in current cell
    real(8) :: current(12)        ! area integrated cell current at each face
    real(8) :: net_current        ! net current on a face
    real(8) :: neig_flux          ! flux in neighbor cell
    real(8) :: dhat               ! dhat equivalence parameter

    ! get maximum of spatial and group indices
    nx = cmfd%indices(1)
    ny = cmfd%indices(2)
    nz = cmfd%indices(3)
    ng = cmfd%indices(4)

    ! create single vector of these indices for boundary calculation
    nxyz(1,:) = (/1,nx/)
    nxyz(2,:) = (/1,ny/)
    nxyz(3,:) = (/1,nz/)

    ! geting loop over group and spatial indices
    ZLOOP:  do k = 1,nz

      YLOOP: do j = 1,ny

        XLOOP: do i = 1,nx

          GROUP: do g = 1,ng

            ! check for active mesh cell
            if (allocated(cmfd%coremap)) then
              if (cmfd%coremap(i,j,k) == CMFD_NOACCEL) then
                cycle
              end if
            end if

            ! get cell data
            cell_dtilde = cmfd%dtilde(:,g,i,j,k)
            cell_flux = cmfd%flux(g,i,j,k)/product(cmfd%hxyz(:,i,j,k))
            current = cmfd%current(:,g,i,j,k)

            ! setup of vector to identify boundary conditions
            bound = (/i,i,j,j,k,k/)

            ! begin loop around sides of cell for leakage
            LEAK: do l = 1,6

              ! define xyz and +/- indices
              xyz_idx = int(ceiling(real(l)/real(2)))  ! x=1, y=2, z=3
              dir_idx = 2 - mod(l,2) ! -=1, +=2
              shift_idx = -2*mod(l,2) +1          ! shift neig by -1 or +1

              ! calculate net current on l face (divided by surf area)
              net_current = (current(2*l) - current(2*l-1)) / &
                   product(cmfd%hxyz(:,i,j,k)) * cmfd%hxyz(xyz_idx,i,j,k)

              ! check if at a boundary
              if (bound(l) == nxyz(xyz_idx,dir_idx)) then

                ! compute dhat
                dhat = (net_current - shift_idx*cell_dtilde(l)*cell_flux) / &
                     cell_flux

              else  ! not a boundary

                ! compute neighboring cell indices
                neig_idx = (/i,j,k/)                ! begin with i,j,k
                neig_idx(xyz_idx) = shift_idx + neig_idx(xyz_idx)

                ! get neigbor flux 
                neig_flux = cmfd%flux(g,neig_idx(1),neig_idx(2),neig_idx(3)) / &
                     product(cmfd%hxyz(:,neig_idx(1),neig_idx(2),neig_idx(3)))

                ! check for fuel-reflector interface
                if (cmfd_coremap) then

                  if (cmfd % coremap(neig_idx(1),neig_idx(2),neig_idx(3)) == &
                       CMFD_NOACCEL .and. cmfd % coremap(i,j,k) /= CMFD_NOACCEL) then

                    ! compute dhat
                    dhat = (net_current - shift_idx*cell_dtilde(l)*cell_flux) /&
                         cell_flux

                  else ! not a fuel-reflector interface

                    ! compute dhat 
                    dhat = (net_current + shift_idx*cell_dtilde(l)* &
                         (neig_flux - cell_flux))/(neig_flux + cell_flux)

                  end if

                else ! not for fuel-reflector case

                  ! compute dhat 
                  dhat = (net_current + shift_idx*cell_dtilde(l)* &
                       (neig_flux - cell_flux))/(neig_flux + cell_flux)

                end if

              end if

              ! check for zero net current
!             if ((abs(current(2*l)-current(2*l-1)) < 1e-8_8).and.xyz_idx/=3) then
!               print *,'Zero net current interface',g,i,j,k
!               print *,current(2*l),current(2*l-1),net_current
!               dhat = ZERO
!             end if

              ! record dhat in cmfd object
              cmfd%dhat(l,g,i,j,k) = dhat

              ! check for dhat reset
              if (dhat_reset) cmfd%dhat(l,g,i,j,k) = ZERO

            end do LEAK

          end do GROUP

        end do XLOOP

      end do YLOOP

    end do ZLOOP

  end subroutine compute_dhat

!===============================================================================
! GET_REFLECTOR_ALBEDO is a function that calculates the albedo to the reflector
!===============================================================================

  function get_reflector_albedo(l, g, i, j, k)

    use constants,  only: ALBEDO_REJECT
    use global,     only: cmfd, cmfd_hold_weights

    real(8) :: get_reflector_albedo ! reflector albedo
    integer :: i                    ! iteration counter for x
    integer :: j                    ! iteration counter for y
    integer :: k                    ! iteration counter for z
    integer :: g                    ! iteration counter for groups
    integer :: l                    ! iteration counter for leakages

    integer :: shift_idx            ! parameter to shift index by +1 or -1
    real(8) :: current(12)          ! partial currents for all faces of mesh cell            
    real(8) :: albedo               ! the albedo

    ! get partial currents from object
    current = cmfd%current(:,g,i,j,k)

    ! define xyz and +/- indices
    shift_idx = -2*mod(l,2) + 1          ! shift neig by -1 or +1

    ! calculate albedo
    if ((shift_idx ==  1 .and. current(2*l  ) < 1.0e-10_8) .or. &
        (shift_idx == -1 .and. current(2*l-1) < 1.0e-10_8)) then
      albedo = ALBEDO_REJECT 
      cmfd_hold_weights = .true. 
    else
      albedo = (current(2*l-1)/current(2*l))**(shift_idx)
    end if

    ! assign to function variable
    get_reflector_albedo = albedo

  end function get_reflector_albedo

!===============================================================================
! FIX_2_GRP modifies xs for benchmark with stand alone (homogeneous)
!===============================================================================

  subroutine fix_2_grp()

    use global,  only: cmfd

    ! overwrite cross sections
    cmfd % totalxs(1,:,:,:) = 0.02597_8
    cmfd % totalxs(2,:,:,:) = 0.06669_8
    cmfd % scattxs(1,1,:,:,:) = 0.0_8
    cmfd % scattxs(1,2,:,:,:) = 0.01742_8
    cmfd % scattxs(2,1,:,:,:) = 0.0_8
    cmfd % scattxs(2,2,:,:,:) = 0.0_8
    cmfd % nfissxs(1,1,:,:,:) = 0.00536_8
    cmfd % nfissxs(1,2,:,:,:) = 0.0_8
    cmfd % nfissxs(2,1,:,:,:) = 0.10433_8
    cmfd % nfissxs(2,2,:,:,:) = 0.0_8
    cmfd % diffcof(1,:,:,:) = 1.4176_8
    cmfd % diffcof(2,:,:,:) = 0.37336_8
    cmfd % hxyz(1,:,:,:) = 0.5_8
    cmfd % hxyz(2,:,:,:) = 0.5_8
    cmfd % hxyz(3,:,:,:) = 0.5_8

    ! set dhat reset to true
    dhat_reset = .true.

  end subroutine fix_2_grp

!===============================================================================
! FIX_NEUTRON_BALANCE
!===============================================================================

  subroutine fix_neutron_balance()

    use constants,  only: ONE, ZERO, CMFD_NOACCEL
    use global,     only: cmfd, keff
    use, intrinsic :: ISO_FORTRAN_ENV

    integer :: nx                ! number of mesh cells in x direction
    integer :: ny                ! number of mesh cells in y direction
    integer :: nz                ! number of mesh cells in z direction
    integer :: ng                ! number of energy groups
    integer :: i                 ! iteration counter for x
    integer :: j                 ! iteration counter for y
    integer :: k                 ! iteration counter for z
    integer :: l                 ! iteration counter for surface
    real(8) :: leak1             ! leakage rate in group 1
    real(8) :: leak2             ! leakage rate in group 2
    real(8) :: flux1             ! group 1 volume int flux
    real(8) :: flux2             ! group 2 volume int flux
    real(8) :: sigt1             ! group 1 total xs
    real(8) :: sigt2             ! group 2 total xs
    real(8) :: sigs11            ! scattering transfer 1 --> 1
    real(8) :: sigs21            ! scattering transfer 2 --> 1
    real(8) :: sigs12            ! scattering transfer 1 --> 2
    real(8) :: sigs22            ! scattering transfer 2 --> 2
    real(8) :: nsigf11           ! fission transfer 1 --> 1
    real(8) :: nsigf21           ! fission transfer 2 --> 1
    real(8) :: nsigf12           ! fission transfer 1 --> 2
    real(8) :: nsigf22           ! fission transfer 2 --> 2
    real(8) :: siga1             ! group 1 abs xs
    real(8) :: siga2             ! group 2 abs xs
    real(8) :: sigs12_eff        ! effective downscatter xs

    ! extract spatial and energy indices from object
    nx = cmfd % indices(1)
    ny = cmfd % indices(2)
    nz = cmfd % indices(3)
    ng = cmfd % indices(4)

    ! return if not two groups
    if (ng /= 2) return

    ! begin loop around space and energy groups
    ZLOOP: do k = 1, nz

      YLOOP: do j = 1, ny

        XLOOP: do i = 1, nx

          ! check for active mesh
          if (allocated(cmfd%coremap)) then
            if (cmfd%coremap(i,j,k) == CMFD_NOACCEL) cycle 
          end if

          ! compute leakage in groups 1 and 2
          leak1 = ZERO 
          leak2 = ZERO
          LEAK: do l = 1, 3

            leak1 = leak1 + ((cmfd % current(4*l,1,i,j,k) - &
                 cmfd % current(4*l-1,1,i,j,k))) - &
                 ((cmfd % current(4*l-2,1,i,j,k) - &
                 cmfd % current(4*l-3,1,i,j,k)))

            leak2 = leak2 + ((cmfd % current(4*l,2,i,j,k) - &
                 cmfd % current(4*l-1,2,i,j,k))) - &
                 ((cmfd % current(4*l-2,2,i,j,k) - &
                 cmfd % current(4*l-3,2,i,j,k)))


          end do LEAK

          ! extract cross sections and flux from object
          flux1 = cmfd % flux(1,i,j,k)
          flux2 = cmfd % flux(2,i,j,k)
          sigt1 = cmfd % totalxs(1,i,j,k)
          sigt2 = cmfd % totalxs(2,i,j,k)
          sigs11 = cmfd % scattxs(1,1,i,j,k)
          sigs21 = cmfd % scattxs(2,1,i,j,k)
          sigs12 = cmfd % scattxs(1,2,i,j,k)
          sigs22 = cmfd % scattxs(2,2,i,j,k)
          nsigf11 = cmfd % nfissxs(1,1,i,j,k)
          nsigf21 = cmfd % nfissxs(2,1,i,j,k)
          nsigf12 = cmfd % nfissxs(1,2,i,j,k)
          nsigf22 = cmfd % nfissxs(2,2,i,j,k)

          ! check for no fission into group 2
          if (.not.(nsigf12 < 1e-6_8 .and. nsigf22 < 1e-6_8)) then
            write(OUTPUT_UNIT,'(A,1PE11.4,1X,1PE11.4)') 'Fission in G=2', &
                  nsigf12,nsigf22
          end if

          ! compute absorption xs
          siga1 = sigt1 - sigs11 - sigs12
          siga2 = sigt2 - sigs22 - sigs21

          ! compute effective downscatter xs
          sigs12_eff = (ONE/keff*nsigf11*flux1 - leak1 - siga1*flux1 &
               - ONE/keff*nsigf21/siga2*leak2 ) / ( flux1*(ONE &
               - ONE/keff*nsigf21/siga2))

          ! redefine flux 2
          flux2 = (sigs12_eff*flux1 - leak2)/siga2
          cmfd % flux(2,i,j,k) = flux2
 
          ! recompute total cross sections (use effective and no upscattering)
          sigt1 = siga1 + sigs11 + sigs12_eff
          sigt2 = siga2 + sigs22

          ! record total xs
          cmfd % totalxs(1,i,j,k) = sigt1
          cmfd % totalxs(2,i,j,k) = sigt2

          ! record effective downscatter xs
          cmfd % scattxs(1,2,i,j,k) = sigs12_eff

          ! zero out upscatter cross section
          cmfd % scattxs(2,1,i,j,k) = ZERO 

        end do XLOOP

      end do YLOOP

    end do ZLOOP

  end subroutine fix_neutron_balance

!===============================================================================
! FIX_NEUTRON_BALANCE
!===============================================================================

  subroutine compute_effective_downscatter()

    use constants, only: ZERO, CMFD_NOACCEL
    use global,    only: cmfd, cmfd_downscatter, keff

    integer :: nx                ! number of mesh cells in x direction
    integer :: ny                ! number of mesh cells in y direction
    integer :: nz                ! number of mesh cells in z direction
    integer :: ng                ! number of energy groups
    integer :: i                 ! iteration counter for x
    integer :: j                 ! iteration counter for y
    integer :: k                 ! iteration counter for z
    real(8) :: flux1             ! group 1 volume int flux
    real(8) :: flux2             ! group 2 volume int flux
    real(8) :: sigt1             ! group 1 total xs
    real(8) :: sigt2             ! group 2 total xs
    real(8) :: sigs11            ! scattering transfer 1 --> 1
    real(8) :: sigs21            ! scattering transfer 2 --> 1
    real(8) :: sigs12            ! scattering transfer 1 --> 2
    real(8) :: sigs22            ! scattering transfer 2 --> 2
    real(8) :: siga1             ! group 1 abs xs
    real(8) :: siga2             ! group 2 abs xs
    real(8) :: sigs12_eff        ! effective downscatter xs

    ! check for balance
    if (.not. cmfd_downscatter) return

    ! extract spatial and energy indices from object
    nx = cmfd % indices(1)
    ny = cmfd % indices(2)
    nz = cmfd % indices(3)
    ng = cmfd % indices(4)

    ! return if not two groups
    if (ng /= 2) return

    ! begin loop around space and energy groups
    ZLOOP: do k = 1, nz

      YLOOP: do j = 1, ny

        XLOOP: do i = 1, nx

          ! check for active mesh
          if (allocated(cmfd%coremap)) then
            if (cmfd%coremap(i,j,k) == CMFD_NOACCEL) cycle
          end if

          ! extract cross sections and flux from object
          flux1 = cmfd % flux(1,i,j,k)
          flux2 = cmfd % flux(2,i,j,k)
          sigt1 = cmfd % totalxs(1,i,j,k)
          sigt2 = cmfd % totalxs(2,i,j,k)
          sigs11 = cmfd % scattxs(1,1,i,j,k)
          sigs21 = cmfd % scattxs(2,1,i,j,k)
          sigs12 = cmfd % scattxs(1,2,i,j,k)
          sigs22 = cmfd % scattxs(2,2,i,j,k)

          ! compute absorption xs
          siga1 = sigt1 - sigs11 - sigs12
          siga2 = sigt2 - sigs22 - sigs21

          ! compute effective downscatter xs
          sigs12_eff = sigs12 - sigs21*flux2/flux1 

          ! recompute total cross sections (use effective and no upscattering)
          sigt1 = siga1 + sigs11 + sigs12_eff
          sigt2 = siga2 + sigs22
    
          ! record total xs
          cmfd % totalxs(1,i,j,k) = sigt1
          cmfd % totalxs(2,i,j,k) = sigt2

          ! record effective downscatter xs
          cmfd % scattxs(1,2,i,j,k) = sigs12_eff

          ! zero out upscatter cross section
          cmfd % scattxs(2,1,i,j,k) = ZERO 

        end do XLOOP

      end do YLOOP
    
    end do ZLOOP

  end subroutine compute_effective_downscatter 

end module cmfd_data<|MERGE_RESOLUTION|>--- conflicted
+++ resolved
@@ -53,7 +53,6 @@
 
   subroutine compute_xs()
 
-<<<<<<< HEAD
     use constants,        only: FILTER_MESH, FILTER_ENERGYIN, FILTER_ENERGYOUT,     &
                                 FILTER_SURFACE, IN_RIGHT, OUT_RIGHT, IN_FRONT,      &
                                 OUT_FRONT, IN_TOP, OUT_TOP, CMFD_NOACCEL, ZERO, ONE
@@ -64,17 +63,6 @@
     use mesh_header,      only: StructuredMesh
     use tally_diffusion,  only: calculate_diffusion
     use tally_header,     only: TallyObject, TallyScore 
-=======
-    use constants,    only: FILTER_MESH, FILTER_ENERGYIN, FILTER_ENERGYOUT,     &
-                            FILTER_SURFACE, IN_RIGHT, OUT_RIGHT, IN_FRONT,      &
-                            OUT_FRONT, IN_TOP, OUT_TOP, CMFD_NOACCEL, ZERO, ONE
-    use error,        only: fatal_error
-    use global,       only: cmfd, message, n_user_tallies, n_tallies, tallies,  &
-                            meshes
-    use mesh,         only: mesh_indices_to_bin
-    use mesh_header,  only: StructuredMesh
-    use tally_header, only: TallyObject
->>>>>>> c03f94cc
 
     integer :: nx            ! number of mesh cells in x direction
     integer :: ny            ! number of mesh cells in y direction
