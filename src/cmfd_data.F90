module cmfd_data

!==============================================================================
! CMFD_DATA -- This module processes the cmfd tally object to generate
! parameters for CMFD calculation.
!==============================================================================


  implicit none
  private
  public :: set_up_cmfd, neutron_balance

contains

!==============================================================================
! SET_UP_CMFD configures cmfd object for a CMFD eigenvalue calculation
!==============================================================================

  subroutine set_up_cmfd() 

    use cmfd_header,         only: allocate_cmfd
    use constants,           only: CMFD_NOACCEL
    use global,              only: cmfd, cmfd_coremap, cmfd_downscatter

    ! Check for core map and set it up
    if ((cmfd_coremap) .and. (cmfd%mat_dim == CMFD_NOACCEL)) call set_coremap()

    ! Calculate all cross sections based on reaction rates from last batch
    call compute_xs()

    ! Compute effective downscatter cross section
    if (cmfd_downscatter) call compute_effective_downscatter()

    ! Check neutron balance
    call neutron_balance()

    ! Calculate dtilde
    call compute_dtilde()

    ! Calculate dhat
    call compute_dhat()

  end subroutine set_up_cmfd 

!===============================================================================
! COMPUTE_XS takes tallies and computes macroscopic cross sections
!===============================================================================

  subroutine compute_xs()

<<<<<<< HEAD
    use constants,        only: FILTER_MESH, FILTER_ENERGYIN, FILTER_ENERGYOUT,&
                                FILTER_SURFACE, IN_RIGHT, OUT_RIGHT, IN_FRONT, &
                                OUT_FRONT, IN_TOP, OUT_TOP, CMFD_NOACCEL, ZERO,&
                                ONE, ZERO_FLUX, TINY_BIT
    use error,            only: fatal_error
    use global,           only: cmfd, message, n_cmfd_tallies, cmfd_tallies,   &
                                meshes, cmfd_difcof
    use mesh,             only: mesh_indices_to_bin
    use mesh_header,      only: StructuredMesh
    use tally_diffusion,  only: calculate_diffusion
    use tally_header,     only: TallyObject
=======
    use constants,    only: FILTER_MESH, FILTER_ENERGYIN, FILTER_ENERGYOUT,     &
                            FILTER_SURFACE, IN_RIGHT, OUT_RIGHT, IN_FRONT,      &
                            OUT_FRONT, IN_TOP, OUT_TOP, CMFD_NOACCEL, ZERO,     &
                            ONE, TINY_BIT
    use error,        only: fatal_error
    use global,       only: cmfd, message, n_cmfd_tallies, cmfd_tallies, meshes,&
                            matching_bins
    use mesh,         only: mesh_indices_to_bin
    use mesh_header,  only: StructuredMesh
    use string,       only: to_str
    use tally_header, only: TallyObject
>>>>>>> 04878cdb

    integer :: nx            ! number of mesh cells in x direction
    integer :: ny            ! number of mesh cells in y direction
    integer :: nz            ! number of mesh cells in z direction
    integer :: ng            ! number of energy groups
    integer :: i             ! iteration counter for x
    integer :: j             ! iteration counter for y
    integer :: k             ! iteration counter for z
    integer :: g             ! iteration counter for g
    integer :: h             ! iteration counter for outgoing groups
    integer :: ital          ! tally object index
    integer :: ijk(3)        ! indices for mesh cell
    integer :: score_index   ! index to pull from tally object
    integer :: i_mesh        ! index in meshes array
    integer :: i_filter_mesh ! index for mesh filter
    integer :: i_filter_ein  ! index for incoming energy filter
    integer :: i_filter_eout ! index for outgoing energy filter
    integer :: i_filter_surf ! index for surface filter
    real(8) :: flux          ! temp variable for flux
    real(8), allocatable :: difcof(:,:,:,:)
    type(TallyObject),    pointer :: t => null() ! pointer for tally object
    type(StructuredMesh), pointer :: m => null() ! pointer for mesh object

    ! Extract spatial and energy indices from object
    nx = cmfd % indices(1)
    ny = cmfd % indices(2)
    nz = cmfd % indices(3)
    ng = cmfd % indices(4)

<<<<<<< HEAD
    ! allocate temp variables
    allocate(difcof(ng,nx,ny,nz))

    ! set flux object and source distribution to all zeros
=======
    ! Set flux object and source distribution to all zeros
>>>>>>> 04878cdb
    cmfd % flux = ZERO
    cmfd % openmc_src = ZERO

    ! Associate tallies and mesh
    t => cmfd_tallies(1)
    i_mesh = t % filters(t % find_filter(FILTER_MESH)) % int_bins(1)
    m => meshes(i_mesh)

    ! Set mesh widths
    cmfd % hxyz(1,:,:,:) = m % width(1) ! set x width
    cmfd % hxyz(2,:,:,:) = m % width(2) ! set y width
    cmfd % hxyz(3,:,:,:) = m % width(3) ! set z width

<<<<<<< HEAD
   ! begin loop around tallies
   TAL: do ital = 1, n_cmfd_tallies - 1
=======
   ! Begin loop around tallies
   TAL: do ital = 1, n_cmfd_tallies
>>>>>>> 04878cdb

     ! Associate tallies and mesh
     t => cmfd_tallies(ital)
     i_mesh = t % filters(t % find_filter(FILTER_MESH)) % int_bins(1)
     m => meshes(i_mesh)

     i_filter_mesh = t % find_filter(FILTER_MESH)
     i_filter_ein  = t % find_filter(FILTER_ENERGYIN)
     i_filter_eout = t % find_filter(FILTER_ENERGYOUT)
     i_filter_surf = t % find_filter(FILTER_SURFACE)

     ! Begin loop around space
     ZLOOP: do k = 1,nz

       YLOOP: do j = 1,ny

          XLOOP: do i = 1,nx
 
            ! Check for active mesh cell
            if (allocated(cmfd%coremap)) then
              if (cmfd%coremap(i,j,k) == CMFD_NOACCEL) then
                cycle
              end if
            end if

            ! Loop around energy groups
            OUTGROUP: do h = 1,ng

              ! Start tally 1
              TALLY: if (ital == 1) then

                ! Reset all bins to 1
                matching_bins(1:t%n_filters) = 1

                ! Set ijk as mesh indices
                ijk = (/ i, j, k /)

                ! Get bin number for mesh indices
                matching_bins(i_filter_mesh) = mesh_indices_to_bin(m,ijk)

                ! Apply energy in filter
                if (i_filter_ein > 0) then
                  matching_bins(i_filter_ein) = ng - h + 1
                end if

                ! Calculate score index from bins
                score_index = sum((matching_bins(1:t%n_filters) - 1) * t%stride) + 1

                ! Get flux
                flux = t % results(1,score_index) % sum
                cmfd % flux(h,i,j,k) = flux

                ! Detect zero flux, abort if located
                if ((flux - ZERO) < TINY_BIT) then
                  message = 'Detected zero flux without coremap overlay at: (' &
                          // to_str(i) // ',' // to_str(j) // ',' // to_str(k) &
                          // ') in group ' // to_str(h)
                  call fatal_error()
                end if

                ! Get total rr and convert to total xs
                cmfd % totalxs(h,i,j,k) = t % results(2,score_index) % sum / flux

                ! Get p1 scatter rr and convert to p1 scatter xs
                cmfd % p1scattxs(h,i,j,k) = t % results(3,score_index) % sum / flux

                ! Calculate diffusion coefficient
                cmfd % diffcof(h,i,j,k) = ONE/(3.0_8*(cmfd % totalxs(h,i,j,k) - &
                     cmfd % p1scattxs(h,i,j,k)))

              else if (ital == 2) then

                ! Begin loop to get energy out tallies
                INGROUP: do g = 1, ng

                  ! Reset all bins to 1
                  matching_bins(1:t%n_filters) = 1

                  ! Set ijk as mesh indices
                  ijk = (/ i, j, k /)

                  ! Get bin number for mesh indices
                  matching_bins(i_filter_mesh) = mesh_indices_to_bin(m,ijk)

                  if (i_filter_ein > 0) then
                    ! Apply energy in filter
                    matching_bins(i_filter_ein) = ng - h + 1

                    ! Set energy out bin
                    matching_bins(i_filter_eout) = ng - g + 1
                  end if

                  ! Calculate score index from bins
                  score_index = sum((matching_bins(1:t%n_filters) - 1) * t%stride) + 1

                  ! Get scattering
                  cmfd % scattxs(h,g,i,j,k) = t % results(1,score_index) % sum /&
                       cmfd % flux(h,i,j,k)

                  ! Get nu-fission
                  cmfd % nfissxs(h,g,i,j,k) = t % results(2,score_index) % sum /&
                       cmfd % flux(h,i,j,k)

                  ! Bank source
                  cmfd % openmc_src(g,i,j,k) = cmfd % openmc_src(g,i,j,k) + &
                       t % results(2,score_index) % sum

                end do INGROUP

              else if (ital == 3) then

                ! Initialize and filter for energy
                matching_bins(1:t%n_filters) = 1
                if (i_filter_ein > 0) then
                  matching_bins(i_filter_ein) = ng - h + 1
                end if

                ! Left surface
                matching_bins(i_filter_mesh) = mesh_indices_to_bin(m, &
                     (/ i-1, j, k /) + 1, .true.)
                matching_bins(i_filter_surf) = IN_RIGHT
                score_index = sum((matching_bins(1:t%n_filters) - 1) * t % stride) + 1 ! outgoing
                cmfd % current(1,h,i,j,k) = t % results(1,score_index) % sum
                matching_bins(i_filter_surf) = OUT_RIGHT
                score_index = sum((matching_bins(1:t%n_filters) - 1) * t % stride) + 1 ! incoming
                cmfd % current(2,h,i,j,k) = t % results(1,score_index) % sum

                ! Right surface
                matching_bins(i_filter_mesh) = mesh_indices_to_bin(m, &
                     (/ i, j, k /) + 1, .true.)
                matching_bins(i_filter_surf) = IN_RIGHT
                score_index = sum((matching_bins(1:t%n_filters) - 1) * t % stride) + 1 ! incoming
                cmfd % current(3,h,i,j,k) = t % results(1,score_index) % sum
                matching_bins(i_filter_surf) = OUT_RIGHT
                score_index = sum((matching_bins(1:t%n_filters) - 1) * t % stride) + 1 ! outgoing
                cmfd % current(4,h,i,j,k) = t % results(1,score_index) % sum

                ! Back surface
                matching_bins(i_filter_mesh) = mesh_indices_to_bin(m, &
                     (/ i, j-1, k /) + 1, .true.)
                matching_bins(i_filter_surf) = IN_FRONT
                score_index = sum((matching_bins(1:t%n_filters) - 1) * t % stride) + 1 ! outgoing
                cmfd % current(5,h,i,j,k) = t % results(1,score_index) % sum
                matching_bins(i_filter_surf) = OUT_FRONT
                score_index = sum((matching_bins(1:t%n_filters) - 1) * t % stride) + 1 ! incoming
                cmfd % current(6,h,i,j,k) = t % results(1,score_index) % sum

                ! Front surface
                matching_bins(i_filter_mesh) = mesh_indices_to_bin(m, &
                     (/ i, j, k /) + 1, .true.)
                matching_bins(i_filter_surf) = IN_FRONT
                score_index = sum((matching_bins(1:t%n_filters) - 1) * t % stride) + 1 ! incoming
                cmfd % current(7,h,i,j,k) = t % results(1,score_index) % sum
                matching_bins(i_filter_surf) = OUT_FRONT
                score_index = sum((matching_bins(1:t%n_filters) - 1) * t % stride) + 1 ! outgoing
                cmfd % current(8,h,i,j,k) = t % results(1,score_index) % sum

                ! Bottom surface
                matching_bins(i_filter_mesh) = mesh_indices_to_bin(m, &
                     (/ i, j, k-1 /) + 1, .true.)
                matching_bins(i_filter_surf) = IN_TOP
                score_index = sum((matching_bins(1:t%n_filters) - 1) * t % stride) + 1 ! outgoing
                cmfd % current(9,h,i,j,k) = t % results(1,score_index) % sum
                matching_bins(i_filter_surf) = OUT_TOP
                score_index = sum((matching_bins(1:t%n_filters) - 1) * t % stride) + 1 ! incoming
                cmfd % current(10,h,i,j,k) = t % results(1,score_index) % sum

                ! Top surface
                matching_bins(i_filter_mesh) = mesh_indices_to_bin(m, &
                     (/ i, j, k /) + 1, .true.)
                matching_bins(i_filter_surf) = IN_TOP
                score_index = sum((matching_bins(1:t%n_filters) - 1) * t % stride) + 1 ! incoming
                cmfd % current(11,h,i,j,k) = t % results(1,score_index) % sum
                matching_bins(i_filter_surf) = OUT_TOP
                score_index = sum((matching_bins(1:t%n_filters) - 1) * t % stride) + 1 ! outgoing
                cmfd % current(12,h,i,j,k) = t % results(1,score_index) % sum

              end if TALLY

            end do OUTGROUP

          end do XLOOP

        end do YLOOP

      end do ZLOOP

    end do TAL

<<<<<<< HEAD
    ! calculate anisotropic DC
    if (cmfd_difcof) then
      t => cmfd_tallies(4) 
      call calculate_diffusion(t,difcof,ng,nx,ny,nz)
      where (abs(difcof - ZERO_FLUX) > TINY_BIT)
        cmfd % diffcof = difcof
      end where
    end if

    ! normalize openmc source distribution
    cmfd % openmc_src = cmfd % openmc_src/sum(cmfd % openmc_src)*cmfd%norm

    ! deallocate all variables
    deallocate(difcof)

    ! nullify all pointers
=======
    ! Normalize openmc source distribution
    cmfd % openmc_src = cmfd % openmc_src/sum(cmfd % openmc_src)*cmfd%norm

    ! Nullify all pointers
>>>>>>> 04878cdb
    if (associated(t)) nullify(t)
    if (associated(m)) nullify(m)

  end subroutine compute_xs

!===============================================================================
! SET_COREMAP is a routine that sets the core mapping information
!===============================================================================

  subroutine set_coremap()

    use constants,  only: CMFD_NOACCEL
    use global,     only: cmfd

    integer :: counter=1 ! counter for unique fuel assemblies
    integer :: nx        ! number of mesh cells in x direction
    integer :: ny        ! number of mesh cells in y direction
    integer :: nz        ! number of mesh cells in z direction
    integer :: i         ! iteration counter for x
    integer :: j         ! iteration counter for y
    integer :: k         ! iteration counter for z

    ! Extract spatial indices from object
    nx = cmfd % indices(1)
    ny = cmfd % indices(2)
    nz = cmfd % indices(3)

    ! Count how many fuel assemblies exist
    cmfd % mat_dim = sum(cmfd % coremap - 1)

    ! Allocate indexmap
    if (.not. allocated(cmfd % indexmap)) &
         allocate(cmfd % indexmap(cmfd % mat_dim,3))

    ! Begin loops over spatial indices
    ZLOOP: do k = 1, nz

      YLOOP: do j = 1, ny

        XLOOP: do i = 1, nx

          ! Check for reflector
          if (cmfd % coremap(i,j,k) == 1) then

            ! reset value to CMFD no acceleration constant 
            cmfd % coremap(i,j,k) = CMFD_NOACCEL 

          else

            ! Must be a fuel --> give unique id number
            cmfd % coremap(i,j,k) = counter
            cmfd % indexmap(counter,1) = i
            cmfd % indexmap(counter,2) = j
            cmfd % indexmap(counter,3) = k
            counter = counter + 1

          end if

        end do XLOOP

      end do YLOOP

    end do ZLOOP

  end subroutine set_coremap

!===============================================================================
! NEUTRON_BALANCE writes a file that contains n. bal. info for all cmfd mesh
!===============================================================================

  subroutine neutron_balance()

    use constants,    only: ONE, ZERO, CMFD_NOACCEL, CMFD_NORES
    use global,       only: cmfd, keff, current_batch

    integer :: nx           ! number of mesh cells in x direction
    integer :: ny           ! number of mesh cells in y direction
    integer :: nz           ! number of mesh cells in z direction
    integer :: ng           ! number of energy groups
    integer :: i            ! iteration counter for x
    integer :: j            ! iteration counter for y
    integer :: k            ! iteration counter for z
    integer :: g            ! iteration counter for g
    integer :: h            ! iteration counter for outgoing groups
    integer :: l            ! iteration counter for leakage
    integer :: cnt          ! number of locations to count neutron balance
    real(8) :: leakage      ! leakage term in neutron balance
    real(8) :: interactions ! total number of interactions in balance
    real(8) :: scattering   ! scattering term in neutron balance
    real(8) :: fission      ! fission term in neutron balance
    real(8) :: res          ! residual of neutron balance
    real(8) :: rms          ! RMS of the residual

    ! Extract spatial and energy indices from object
    nx = cmfd % indices(1)
    ny = cmfd % indices(2)
    nz = cmfd % indices(3)
    ng = cmfd % indices(4)

    ! Allocate res dataspace
    if (.not. allocated(cmfd%resnb)) allocate(cmfd%resnb(ng,nx,ny,nz))

    ! Reset rms and cnt
    rms = ZERO
    cnt = 0

    ! Begin loop around space and energy groups
    ZLOOP: do k = 1, nz

      YLOOP: do j = 1, ny

        XLOOP: do i = 1, nx

          GROUPG: do g = 1, ng

            ! Check for active mesh
            if (allocated(cmfd%coremap)) then
              if (cmfd%coremap(i,j,k) == CMFD_NOACCEL) then
                cmfd%resnb(g,i,j,k) = CMFD_NORES
                cycle
              end if
            end if

            ! Get leakage
            leakage = ZERO
            LEAK: do l = 1, 3

              leakage = leakage + ((cmfd % current(4*l,g,i,j,k) - &
                   cmfd % current(4*l-1,g,i,j,k))) - &
                   ((cmfd % current(4*l-2,g,i,j,k) - &
                   cmfd % current(4*l-3,g,i,j,k)))

            end do LEAK

            ! Interactions
            interactions = cmfd % totalxs(g,i,j,k) * cmfd % flux(g,i,j,k)

            ! Get scattering and fission
            scattering = ZERO
            fission = ZERO
            GROUPH: do h = 1, ng

              scattering = scattering + cmfd % scattxs(h,g,i,j,k) * &
                   cmfd % flux(h,i,j,k)

              fission = fission + cmfd % nfissxs(h,g,i,j,k) * &
                   cmfd % flux(h,i,j,k)

            end do GROUPH

            ! Compute residual
            res = leakage + interactions - scattering - (ONE/keff)*fission

            ! Normalize by flux
            res = res/cmfd%flux(g,i,j,k)

            ! Bank res in cmfd object
            cmfd%resnb(g,i,j,k) = res

            ! Take square for RMS calculation
            rms = rms + res**2
            cnt = cnt + 1

          end do GROUPG

        end do XLOOP

      end do YLOOP

    end do ZLOOP

    ! Calculate RMS and record in vector for this batch
    cmfd % balance(current_batch) = sqrt(ONE/dble(cnt)*rms)

  end subroutine neutron_balance

!===============================================================================
! COMPUTE_DTILDE precomputes the diffusion coupling coefficient
!===============================================================================

  subroutine compute_dtilde()

    use constants,  only: CMFD_NOACCEL, ZERO_FLUX, TINY_BIT
    use global,     only: cmfd, cmfd_coremap

    integer :: nx           ! maximum number of cells in x direction
    integer :: ny           ! maximum number of cells in y direction
    integer :: nz           ! maximum number of cells in z direction
    integer :: ng           ! maximum number of energy groups
    integer :: nxyz(3,2)    ! single vector containing boundary locations
    integer :: i            ! iteration counter for x
    integer :: j            ! iteration counter for y
    integer :: k            ! iteration counter for z
    integer :: g            ! iteration counter for groups
    integer :: l            ! iteration counter for leakages
    integer :: xyz_idx      ! index for determining if x,y or z leakage
    integer :: dir_idx      ! index for determining - or + face of cell
    integer :: shift_idx    ! parameter to shift index by +1 or -1
    integer :: neig_idx(3)  ! spatial indices of neighbour
    integer :: bound(6)     ! vector containing indices for boudary check
    real(8) :: albedo(6)    ! albedo vector with global boundaries
    real(8) :: cell_dc      ! diffusion coef of current cell
    real(8) :: cell_hxyz(3) ! cell dimensions of current ijk cell
    real(8) :: neig_dc      ! diffusion coefficient of neighbor cell
    real(8) :: neig_hxyz(3) ! cell dimensions of neighbor cell
    real(8) :: dtilde       ! finite difference coupling parameter 
    real(8) :: ref_albedo   ! albedo to reflector

    ! Get maximum of spatial and group indices
    nx = cmfd%indices(1)
    ny = cmfd%indices(2)
    nz = cmfd%indices(3)
    ng = cmfd%indices(4)

    ! Create single vector of these indices for boundary calculation
    nxyz(1,:) = (/1,nx/)
    nxyz(2,:) = (/1,ny/)
    nxyz(3,:) = (/1,nz/)

    ! Get boundary condition information
    albedo = cmfd%albedo

    ! Loop over group and spatial indices
    ZLOOP: do k = 1, nz

      YLOOP: do j = 1, ny

        XLOOP: do i = 1, nx

          GROUP: do g = 1, ng

            ! Check for active mesh cell
            if (allocated(cmfd%coremap)) then
              if (cmfd%coremap(i,j,k) == CMFD_NOACCEL) cycle
            end if

            ! Get cell data
            cell_dc = cmfd%diffcof(g,i,j,k)
            cell_hxyz = cmfd%hxyz(:,i,j,k)

            ! Setup of vector to identify boundary conditions
            bound = (/i,i,j,j,k,k/)

            ! Begin loop around sides of cell for leakage
            LEAK: do l = 1, 6

              ! Define xyz and +/- indices
              xyz_idx = int(ceiling(real(l)/real(2)))  ! x=1, y=2, z=3
              dir_idx = 2 - mod(l,2) ! -=1, +=2
              shift_idx = -2*mod(l,2) + 1 ! shift neig by -1 or +1

              ! Check if at a boundary
              if (bound(l) == nxyz(xyz_idx,dir_idx)) then

                ! Compute dtilde with albedo boundary condition
                dtilde = (2*cell_dc*(1-albedo(l)))/(4*cell_dc*(1+albedo(l)) + &
                     (1-albedo(l))*cell_hxyz(xyz_idx))

                ! Check for zero flux
                if (abs(albedo(l) - ZERO_FLUX) < TINY_BIT) dtilde = 2*cell_dc / &
                     cell_hxyz(xyz_idx)

              else  ! not a boundary

                ! Compute neighboring cell indices
                neig_idx = (/i,j,k/)                ! begin with i,j,k
                neig_idx(xyz_idx) = shift_idx + neig_idx(xyz_idx)

                ! Get neigbor cell data
                neig_dc = cmfd%diffcof(g,neig_idx(1),neig_idx(2),neig_idx(3))
                neig_hxyz = cmfd%hxyz(:,neig_idx(1),neig_idx(2),neig_idx(3))

                ! Check for fuel-reflector interface
                if (cmfd_coremap) then

                  if (cmfd % coremap(neig_idx(1),neig_idx(2),neig_idx(3)) == &
                       CMFD_NOACCEL .and. cmfd % coremap(i,j,k) /= CMFD_NOACCEL) then

                    ! Get albedo
                    ref_albedo = get_reflector_albedo(l,g,i,j,k)

                    ! Compute dtilde
                    dtilde = (2*cell_dc*(1-ref_albedo))/(4*cell_dc*(1+ &
                         ref_albedo)+(1-ref_albedo)*cell_hxyz(xyz_idx))

                  else ! Not next to a reflector or no core map

                    ! Compute dtilde to neighbor cell
                    dtilde = (2*cell_dc*neig_dc)/(neig_hxyz(xyz_idx)*cell_dc + &
                         cell_hxyz(xyz_idx)*neig_dc)

                  end if

                else ! no core map

                  ! Compute dtilde to neighbor cell
                  dtilde = (2*cell_dc*neig_dc)/(neig_hxyz(xyz_idx)*cell_dc + &
                       cell_hxyz(xyz_idx)*neig_dc)

               end if

              end if

              ! Record dtilde in cmfd object
              cmfd%dtilde(l,g,i,j,k) = dtilde

            end do LEAK

          end do GROUP

        end do XLOOP

      end do YLOOP

    end do ZLOOP

  end subroutine compute_dtilde

!===============================================================================
! COMPUTE_DHAT computes the nonlinear coupling coefficient
!===============================================================================

  subroutine compute_dhat()

    use constants,  only: CMFD_NOACCEL, ZERO
    use global,     only: cmfd, cmfd_coremap, cmfd_equivalence

    integer :: nx             ! maximum number of cells in x direction
    integer :: ny             ! maximum number of cells in y direction
    integer :: nz             ! maximum number of cells in z direction
    integer :: ng             ! maximum number of energy groups
    integer :: nxyz(3,2)      ! single vector containing boundary locations
    integer :: i              ! iteration counter for x
    integer :: j              ! iteration counter for y
    integer :: k              ! iteration counter for z
    integer :: g              ! iteration counter for groups
    integer :: l              ! iteration counter for leakages
    integer :: xyz_idx        ! index for determining if x,y or z leakage
    integer :: dir_idx        ! index for determining - or + face of cell
    integer :: shift_idx      ! parameter to shift index by +1 or -1
    integer :: neig_idx(3)    ! spatial indices of neighbour
    integer :: bound(6)       ! vector containing indices for boudary check
    real(8) :: cell_dtilde(6) ! cell dtilde for each face
    real(8) :: cell_flux      ! flux in current cell
    real(8) :: current(12)    ! area integrated cell current at each face
    real(8) :: net_current    ! net current on a face
    real(8) :: neig_flux      ! flux in neighbor cell
    real(8) :: dhat           ! dhat equivalence parameter

    ! Get maximum of spatial and group indices
    nx = cmfd%indices(1)
    ny = cmfd%indices(2)
    nz = cmfd%indices(3)
    ng = cmfd%indices(4)

    ! Create single vector of these indices for boundary calculation
    nxyz(1,:) = (/1,nx/)
    nxyz(2,:) = (/1,ny/)
    nxyz(3,:) = (/1,nz/)

    ! Geting loop over group and spatial indices
    ZLOOP:  do k = 1,nz

      YLOOP: do j = 1,ny

        XLOOP: do i = 1,nx

          GROUP: do g = 1,ng

            ! Check for active mesh cell
            if (allocated(cmfd%coremap)) then
              if (cmfd%coremap(i,j,k) == CMFD_NOACCEL) then
                cycle
              end if
            end if

            ! Get cell data
            cell_dtilde = cmfd%dtilde(:,g,i,j,k)
            cell_flux = cmfd%flux(g,i,j,k)/product(cmfd%hxyz(:,i,j,k))
            current = cmfd%current(:,g,i,j,k)

            ! Setup of vector to identify boundary conditions
            bound = (/i,i,j,j,k,k/)

            ! Begin loop around sides of cell for leakage
            LEAK: do l = 1,6

              ! Define xyz and +/- indices
              xyz_idx = int(ceiling(real(l)/real(2)))  ! x=1, y=2, z=3
              dir_idx = 2 - mod(l,2) ! -=1, +=2
              shift_idx = -2*mod(l,2) +1          ! shift neig by -1 or +1

              ! Calculate net current on l face (divided by surf area)
              net_current = (current(2*l) - current(2*l-1)) / &
                   product(cmfd%hxyz(:,i,j,k)) * cmfd%hxyz(xyz_idx,i,j,k)

              ! Check if at a boundary
              if (bound(l) == nxyz(xyz_idx,dir_idx)) then

                ! Compute dhat
                dhat = (net_current - shift_idx*cell_dtilde(l)*cell_flux) / &
                     cell_flux

              else  ! not a boundary

                ! Compute neighboring cell indices
                neig_idx = (/i,j,k/)                ! begin with i,j,k
                neig_idx(xyz_idx) = shift_idx + neig_idx(xyz_idx)

                ! Get neigbor flux 
                neig_flux = cmfd%flux(g,neig_idx(1),neig_idx(2),neig_idx(3)) / &
                     product(cmfd%hxyz(:,neig_idx(1),neig_idx(2),neig_idx(3)))

                ! Check for fuel-reflector interface
                if (cmfd_coremap) then

                  if (cmfd % coremap(neig_idx(1),neig_idx(2),neig_idx(3)) == &
                       CMFD_NOACCEL .and. cmfd % coremap(i,j,k) /= CMFD_NOACCEL) then

                    ! compute dhat
                    dhat = (net_current - shift_idx*cell_dtilde(l)*cell_flux) /&
                         cell_flux

                  else ! not a fuel-reflector interface

                    ! Compute dhat 
                    dhat = (net_current + shift_idx*cell_dtilde(l)* &
                         (neig_flux - cell_flux))/(neig_flux + cell_flux)

                  end if

                else ! not for fuel-reflector case

                  ! Compute dhat 
                  dhat = (net_current + shift_idx*cell_dtilde(l)* &
                       (neig_flux - cell_flux))/(neig_flux + cell_flux)

                end if

              end if

              ! record dhat in cmfd object
              cmfd%dhat(l,g,i,j,k) = dhat

              ! check for dhat reset
              if (.not. cmfd_equivalence) cmfd%dhat(l,g,i,j,k) = ZERO

            end do LEAK

          end do GROUP

        end do XLOOP

      end do YLOOP

    end do ZLOOP

  end subroutine compute_dhat

!===============================================================================
! GET_REFLECTOR_ALBEDO is a function that calculates the albedo to the reflector
!===============================================================================

  function get_reflector_albedo(l, g, i, j, k)

    use constants,  only: ALBEDO_REJECT
    use global,     only: cmfd, cmfd_hold_weights

    real(8) :: get_reflector_albedo ! reflector albedo
    integer, intent(in) :: i ! iteration counter for x
    integer, intent(in) :: j ! iteration counter for y
    integer, intent(in) :: k ! iteration counter for z
    integer, intent(in) :: g ! iteration counter for groups
    integer, intent(in) :: l ! iteration counter for leakages

    integer :: shift_idx   ! parameter to shift index by +1 or -1
    real(8) :: current(12) ! partial currents for all faces of mesh cell            
    real(8) :: albedo      ! the albedo

    ! Get partial currents from object
    current = cmfd%current(:,g,i,j,k)

    ! Define xyz and +/- indices
    shift_idx = -2*mod(l,2) + 1          ! shift neig by -1 or +1

    ! Calculate albedo
    if ((shift_idx ==  1 .and. current(2*l  ) < 1.0e-10_8) .or. &
        (shift_idx == -1 .and. current(2*l-1) < 1.0e-10_8)) then
      albedo = ALBEDO_REJECT 
      cmfd_hold_weights = .true. 
    else
      albedo = (current(2*l-1)/current(2*l))**(shift_idx)
    end if

    ! Assign to function variable
    get_reflector_albedo = albedo

  end function get_reflector_albedo

!===============================================================================
<<<<<<< HEAD
! FIX_2_GRP modifies xs for benchmark with stand alone (homogeneous)
!===============================================================================

  subroutine fix_2_grp()

    use global,  only: cmfd, cmfd_equivalence

    ! overwrite cross sections
    cmfd % totalxs(1,:,:,:) = 0.02597_8
    cmfd % totalxs(2,:,:,:) = 0.06669_8
    cmfd % scattxs(1,1,:,:,:) = 0.0_8
    cmfd % scattxs(1,2,:,:,:) = 0.01742_8
    cmfd % scattxs(2,1,:,:,:) = 0.0_8
    cmfd % scattxs(2,2,:,:,:) = 0.0_8
    cmfd % nfissxs(1,1,:,:,:) = 0.00536_8
    cmfd % nfissxs(1,2,:,:,:) = 0.0_8
    cmfd % nfissxs(2,1,:,:,:) = 0.10433_8
    cmfd % nfissxs(2,2,:,:,:) = 0.0_8
    cmfd % diffcof(1,:,:,:) = 1.4176_8
    cmfd % diffcof(2,:,:,:) = 0.37336_8
    cmfd % hxyz(1,:,:,:) = 0.5_8
    cmfd % hxyz(2,:,:,:) = 0.5_8
    cmfd % hxyz(3,:,:,:) = 0.5_8

    ! set dhat reset to true
    cmfd_equivalence = .false.

  end subroutine fix_2_grp

!===============================================================================
! FIX_NEUTRON_BALANCE
=======
! FIX_NEUTRON_BALANCE is a method to adjust parameters to have perfect balance
>>>>>>> 04878cdb
!===============================================================================

  subroutine fix_neutron_balance()

    use constants,  only: ONE, ZERO, CMFD_NOACCEL
    use global,     only: cmfd, keff
    use, intrinsic :: ISO_FORTRAN_ENV

    integer :: nx         ! number of mesh cells in x direction
    integer :: ny         ! number of mesh cells in y direction
    integer :: nz         ! number of mesh cells in z direction
    integer :: ng         ! number of energy groups
    integer :: i          ! iteration counter for x
    integer :: j          ! iteration counter for y
    integer :: k          ! iteration counter for z
    integer :: l          ! iteration counter for surface
    real(8) :: leak1      ! leakage rate in group 1
    real(8) :: leak2      ! leakage rate in group 2
    real(8) :: flux1      ! group 1 volume int flux
    real(8) :: flux2      ! group 2 volume int flux
    real(8) :: sigt1      ! group 1 total xs
    real(8) :: sigt2      ! group 2 total xs
    real(8) :: sigs11     ! scattering transfer 1 --> 1
    real(8) :: sigs21     ! scattering transfer 2 --> 1
    real(8) :: sigs12     ! scattering transfer 1 --> 2
    real(8) :: sigs22     ! scattering transfer 2 --> 2
    real(8) :: nsigf11    ! fission transfer 1 --> 1
    real(8) :: nsigf21    ! fission transfer 2 --> 1
    real(8) :: nsigf12    ! fission transfer 1 --> 2
    real(8) :: nsigf22    ! fission transfer 2 --> 2
    real(8) :: siga1      ! group 1 abs xs
    real(8) :: siga2      ! group 2 abs xs
    real(8) :: sigs12_eff ! effective downscatter xs

    ! Extract spatial and energy indices from object
    nx = cmfd % indices(1)
    ny = cmfd % indices(2)
    nz = cmfd % indices(3)
    ng = cmfd % indices(4)

    ! Return if not two groups
    if (ng /= 2) return

    ! Begin loop around space and energy groups
    ZLOOP: do k = 1, nz

      YLOOP: do j = 1, ny

        XLOOP: do i = 1, nx

          ! Check for active mesh
          if (allocated(cmfd%coremap)) then
            if (cmfd%coremap(i,j,k) == CMFD_NOACCEL) cycle 
          end if

          ! Compute leakage in groups 1 and 2
          leak1 = ZERO 
          leak2 = ZERO
          LEAK: do l = 1, 3

            leak1 = leak1 + ((cmfd % current(4*l,1,i,j,k) - &
                 cmfd % current(4*l-1,1,i,j,k))) - &
                 ((cmfd % current(4*l-2,1,i,j,k) - &
                 cmfd % current(4*l-3,1,i,j,k)))

            leak2 = leak2 + ((cmfd % current(4*l,2,i,j,k) - &
                 cmfd % current(4*l-1,2,i,j,k))) - &
                 ((cmfd % current(4*l-2,2,i,j,k) - &
                 cmfd % current(4*l-3,2,i,j,k)))


          end do LEAK

          ! Extract cross sections and flux from object
          flux1 = cmfd % flux(1,i,j,k)
          flux2 = cmfd % flux(2,i,j,k)
          sigt1 = cmfd % totalxs(1,i,j,k)
          sigt2 = cmfd % totalxs(2,i,j,k)
          sigs11 = cmfd % scattxs(1,1,i,j,k)
          sigs21 = cmfd % scattxs(2,1,i,j,k)
          sigs12 = cmfd % scattxs(1,2,i,j,k)
          sigs22 = cmfd % scattxs(2,2,i,j,k)
          nsigf11 = cmfd % nfissxs(1,1,i,j,k)
          nsigf21 = cmfd % nfissxs(2,1,i,j,k)
          nsigf12 = cmfd % nfissxs(1,2,i,j,k)
          nsigf22 = cmfd % nfissxs(2,2,i,j,k)

          ! Check for no fission into group 2
          if (.not.(nsigf12 < 1e-6_8 .and. nsigf22 < 1e-6_8)) then
            write(OUTPUT_UNIT,'(A,1PE11.4,1X,1PE11.4)') 'Fission in G=2', &
                  nsigf12,nsigf22
          end if

          ! Compute absorption xs
          siga1 = sigt1 - sigs11 - sigs12
          siga2 = sigt2 - sigs22 - sigs21

          ! Compute effective downscatter xs
          sigs12_eff = (ONE/keff*nsigf11*flux1 - leak1 - siga1*flux1 &
               - ONE/keff*nsigf21/siga2*leak2 ) / ( flux1*(ONE &
               - ONE/keff*nsigf21/siga2))

          ! Redefine flux 2
          flux2 = (sigs12_eff*flux1 - leak2)/siga2
          cmfd % flux(2,i,j,k) = flux2
 
          ! Recompute total cross sections (use effective and no upscattering)
          sigt1 = siga1 + sigs11 + sigs12_eff
          sigt2 = siga2 + sigs22

          ! Record total xs
          cmfd % totalxs(1,i,j,k) = sigt1
          cmfd % totalxs(2,i,j,k) = sigt2

          ! Record effective downscatter xs
          cmfd % scattxs(1,2,i,j,k) = sigs12_eff

          ! Zero out upscatter cross section
          cmfd % scattxs(2,1,i,j,k) = ZERO 

        end do XLOOP

      end do YLOOP

    end do ZLOOP

  end subroutine fix_neutron_balance

!===============================================================================
! COMPUTE_EFFECTIVE_DOWNSCATTER changes downscatter rate for zero upscatter
!===============================================================================

  subroutine compute_effective_downscatter()

    use constants, only: ZERO, CMFD_NOACCEL
    use global,    only: cmfd

    integer :: nx                ! number of mesh cells in x direction
    integer :: ny                ! number of mesh cells in y direction
    integer :: nz                ! number of mesh cells in z direction
    integer :: ng                ! number of energy groups
    integer :: i                 ! iteration counter for x
    integer :: j                 ! iteration counter for y
    integer :: k                 ! iteration counter for z
    real(8) :: flux1             ! group 1 volume int flux
    real(8) :: flux2             ! group 2 volume int flux
    real(8) :: sigt1             ! group 1 total xs
    real(8) :: sigt2             ! group 2 total xs
    real(8) :: sigs11            ! scattering transfer 1 --> 1
    real(8) :: sigs21            ! scattering transfer 2 --> 1
    real(8) :: sigs12            ! scattering transfer 1 --> 2
    real(8) :: sigs22            ! scattering transfer 2 --> 2
    real(8) :: siga1             ! group 1 abs xs
    real(8) :: siga2             ! group 2 abs xs
    real(8) :: sigs12_eff        ! effective downscatter xs

    ! Extract spatial and energy indices from object
    nx = cmfd % indices(1)
    ny = cmfd % indices(2)
    nz = cmfd % indices(3)
    ng = cmfd % indices(4)

    ! Return if not two groups
    if (ng /= 2) return

    ! Begin loop around space and energy groups
    ZLOOP: do k = 1, nz

      YLOOP: do j = 1, ny

        XLOOP: do i = 1, nx

          ! Check for active mesh
          if (allocated(cmfd%coremap)) then
            if (cmfd%coremap(i,j,k) == CMFD_NOACCEL) cycle
          end if

          ! Extract cross sections and flux from object
          flux1 = cmfd % flux(1,i,j,k)
          flux2 = cmfd % flux(2,i,j,k)
          sigt1 = cmfd % totalxs(1,i,j,k)
          sigt2 = cmfd % totalxs(2,i,j,k)
          sigs11 = cmfd % scattxs(1,1,i,j,k)
          sigs21 = cmfd % scattxs(2,1,i,j,k)
          sigs12 = cmfd % scattxs(1,2,i,j,k)
          sigs22 = cmfd % scattxs(2,2,i,j,k)

          ! Compute absorption xs
          siga1 = sigt1 - sigs11 - sigs12
          siga2 = sigt2 - sigs22 - sigs21

          ! Compute effective downscatter xs
          sigs12_eff = sigs12 - sigs21*flux2/flux1 

          ! Recompute total cross sections (use effective and no upscattering)
          sigt1 = siga1 + sigs11 + sigs12_eff
          sigt2 = siga2 + sigs22
    
          ! Record total xs
          cmfd % totalxs(1,i,j,k) = sigt1
          cmfd % totalxs(2,i,j,k) = sigt2

          ! Record effective downscatter xs
          cmfd % scattxs(1,2,i,j,k) = sigs12_eff

          ! Zero out upscatter cross section
          cmfd % scattxs(2,1,i,j,k) = ZERO 

        end do XLOOP

      end do YLOOP
    
    end do ZLOOP

  end subroutine compute_effective_downscatter 

end module cmfd_data<|MERGE_RESOLUTION|>--- conflicted
+++ resolved
@@ -48,19 +48,6 @@
 
   subroutine compute_xs()
 
-<<<<<<< HEAD
-    use constants,        only: FILTER_MESH, FILTER_ENERGYIN, FILTER_ENERGYOUT,&
-                                FILTER_SURFACE, IN_RIGHT, OUT_RIGHT, IN_FRONT, &
-                                OUT_FRONT, IN_TOP, OUT_TOP, CMFD_NOACCEL, ZERO,&
-                                ONE, ZERO_FLUX, TINY_BIT
-    use error,            only: fatal_error
-    use global,           only: cmfd, message, n_cmfd_tallies, cmfd_tallies,   &
-                                meshes, cmfd_difcof
-    use mesh,             only: mesh_indices_to_bin
-    use mesh_header,      only: StructuredMesh
-    use tally_diffusion,  only: calculate_diffusion
-    use tally_header,     only: TallyObject
-=======
     use constants,    only: FILTER_MESH, FILTER_ENERGYIN, FILTER_ENERGYOUT,     &
                             FILTER_SURFACE, IN_RIGHT, OUT_RIGHT, IN_FRONT,      &
                             OUT_FRONT, IN_TOP, OUT_TOP, CMFD_NOACCEL, ZERO,     &
@@ -72,7 +59,6 @@
     use mesh_header,  only: StructuredMesh
     use string,       only: to_str
     use tally_header, only: TallyObject
->>>>>>> 04878cdb
 
     integer :: nx            ! number of mesh cells in x direction
     integer :: ny            ! number of mesh cells in y direction
@@ -102,14 +88,10 @@
     nz = cmfd % indices(3)
     ng = cmfd % indices(4)
 
-<<<<<<< HEAD
     ! allocate temp variables
     allocate(difcof(ng,nx,ny,nz))
 
-    ! set flux object and source distribution to all zeros
-=======
     ! Set flux object and source distribution to all zeros
->>>>>>> 04878cdb
     cmfd % flux = ZERO
     cmfd % openmc_src = ZERO
 
@@ -123,13 +105,8 @@
     cmfd % hxyz(2,:,:,:) = m % width(2) ! set y width
     cmfd % hxyz(3,:,:,:) = m % width(3) ! set z width
 
-<<<<<<< HEAD
    ! begin loop around tallies
    TAL: do ital = 1, n_cmfd_tallies - 1
-=======
-   ! Begin loop around tallies
-   TAL: do ital = 1, n_cmfd_tallies
->>>>>>> 04878cdb
 
      ! Associate tallies and mesh
      t => cmfd_tallies(ital)
@@ -197,8 +174,12 @@
                 cmfd % p1scattxs(h,i,j,k) = t % results(3,score_index) % sum / flux
 
                 ! Calculate diffusion coefficient
-                cmfd % diffcof(h,i,j,k) = ONE/(3.0_8*(cmfd % totalxs(h,i,j,k) - &
-                     cmfd % p1scattxs(h,i,j,k)))
+                if (trim(cmfd_difcof) == 'isotropic') then
+                  cmfd % diffcof(h,i,j,k) = ONE/(3.0_8*(cmfd % totalxs(h,i,j,k))
+                else
+                  cmfd % diffcof(h,i,j,k) = ONE/(3.0_8*(cmfd % totalxs(h,i,j,k) - &
+                       cmfd % p1scattxs(h,i,j,k)))
+                end if
 
               else if (ital == 2) then
 
@@ -319,9 +300,11 @@
 
     end do TAL
 
-<<<<<<< HEAD
-    ! calculate anisotropic DC
-    if (cmfd_difcof) then
+    ! Normalize openmc source distribution
+    cmfd % openmc_src = cmfd % openmc_src/sum(cmfd % openmc_src)*cmfd%norm
+
+    ! Calculate anisotropic DC
+    if (trim(cmfd_difcof) == 'diffusion') then
       t => cmfd_tallies(4) 
       call calculate_diffusion(t,difcof,ng,nx,ny,nz)
       where (abs(difcof - ZERO_FLUX) > TINY_BIT)
@@ -329,19 +312,10 @@
       end where
     end if
 
-    ! normalize openmc source distribution
-    cmfd % openmc_src = cmfd % openmc_src/sum(cmfd % openmc_src)*cmfd%norm
-
-    ! deallocate all variables
+    ! Deallocate all variables
     deallocate(difcof)
 
-    ! nullify all pointers
-=======
-    ! Normalize openmc source distribution
-    cmfd % openmc_src = cmfd % openmc_src/sum(cmfd % openmc_src)*cmfd%norm
-
     ! Nullify all pointers
->>>>>>> 04878cdb
     if (associated(t)) nullify(t)
     if (associated(m)) nullify(m)
 
@@ -842,41 +816,7 @@
   end function get_reflector_albedo
 
 !===============================================================================
-<<<<<<< HEAD
-! FIX_2_GRP modifies xs for benchmark with stand alone (homogeneous)
-!===============================================================================
-
-  subroutine fix_2_grp()
-
-    use global,  only: cmfd, cmfd_equivalence
-
-    ! overwrite cross sections
-    cmfd % totalxs(1,:,:,:) = 0.02597_8
-    cmfd % totalxs(2,:,:,:) = 0.06669_8
-    cmfd % scattxs(1,1,:,:,:) = 0.0_8
-    cmfd % scattxs(1,2,:,:,:) = 0.01742_8
-    cmfd % scattxs(2,1,:,:,:) = 0.0_8
-    cmfd % scattxs(2,2,:,:,:) = 0.0_8
-    cmfd % nfissxs(1,1,:,:,:) = 0.00536_8
-    cmfd % nfissxs(1,2,:,:,:) = 0.0_8
-    cmfd % nfissxs(2,1,:,:,:) = 0.10433_8
-    cmfd % nfissxs(2,2,:,:,:) = 0.0_8
-    cmfd % diffcof(1,:,:,:) = 1.4176_8
-    cmfd % diffcof(2,:,:,:) = 0.37336_8
-    cmfd % hxyz(1,:,:,:) = 0.5_8
-    cmfd % hxyz(2,:,:,:) = 0.5_8
-    cmfd % hxyz(3,:,:,:) = 0.5_8
-
-    ! set dhat reset to true
-    cmfd_equivalence = .false.
-
-  end subroutine fix_2_grp
-
-!===============================================================================
-! FIX_NEUTRON_BALANCE
-=======
 ! FIX_NEUTRON_BALANCE is a method to adjust parameters to have perfect balance
->>>>>>> 04878cdb
 !===============================================================================
 
   subroutine fix_neutron_balance()
