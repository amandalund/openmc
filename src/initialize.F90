--- conflicted
+++ resolved
@@ -394,11 +394,7 @@
               ! It is a source file
               path_source_point = argv(i)
 
-<<<<<<< HEAD
-            else
-=======
             else ! Different option is specified not a source file
->>>>>>> b34cfe7b
 
               ! Source is in statepoint file
               path_source_point = path_state_point
@@ -407,15 +403,12 @@
               i = i - 1
 
             end if
-<<<<<<< HEAD
-=======
 
           else ! No command line arg after statepoint
 
             ! Source is assumed to be in statepoint file
             path_source_point = path_state_point
 
->>>>>>> b34cfe7b
           end if
 
         case ('-g', '-geometry-debug', '--geometry-debug')
