module initialize

  use ace,              only: read_xs, same_nuclide_list
  use bank_header,      only: Bank
  use constants
  use dict_header,      only: DictIntInt, ElemKeyValueII
  use set_header,       only: SetInt
  use energy_grid,      only: logarithmic_grid, grid_method, unionized_grid
  use error,            only: fatal_error, warning
  use geometry,         only: neighbor_lists, count_instance, calc_offsets
  use geometry_header,  only: Cell, Universe, Lattice, RectLattice, HexLattice,&
                              &BASE_UNIVERSE
  use global
  use input_xml,        only: read_input_xml, read_cross_sections_xml,         &
                              cells_in_univ_dict, read_plots_xml
  use material_header,  only: Material
  use output,           only: title, header, write_summary, print_version,     &
                              print_usage, write_xs_summary, print_plot,       &
                              write_message
  use output_interface
  use random_lcg,       only: initialize_prng
  use source,           only: initialize_source
  use state_point,      only: load_state_point
  use string,           only: to_str, str_to_int, starts_with, ends_with
  use tally_header,     only: TallyObject, TallyResult, TallyFilter
  use tally_initialize, only: configure_tallies

#ifdef MPI
  use mpi
#endif

#ifdef _OPENMP
  use omp_lib
#endif

#ifdef HDF5
  use hdf5_interface
  use hdf5_summary,     only: hdf5_write_summary
#endif

  implicit none

contains

!===============================================================================
! INITIALIZE_RUN takes care of all initialization tasks, i.e. reading
! from command line, reading xml input files, initializing random
! number seeds, reading cross sections, initializing starting source,
! setting up timers, etc.
!===============================================================================

  subroutine initialize_run()

    ! Start total and initialization timer
    call time_total % start()
    call time_initialize % start()

#ifdef MPI
    ! Setup MPI
    call initialize_mpi()
#endif

#ifdef HDF5
    ! Initialize HDF5 interface
    call hdf5_initialize()
#endif

    ! Read command line arguments
    call read_command_line()

    if (master) then
      ! Display title and initialization header
      call title()
      call header("INITIALIZATION", level=1)
    end if

    ! Read XML input files
    call read_input_xml()

    ! Initialize random number generator -- this has to be done after the input
    ! files have been read in case the user specified a seed for the random
    ! number generator

    call initialize_prng()

    ! Read plots.xml if it exists -- this has to be done separate from the other
    ! XML files because we need the PRNG to be initialized first
    if (run_mode == MODE_PLOTTING) call read_plots_xml()

    ! Set up universe structures
    call prepare_universes()

    ! Use dictionaries to redefine index pointers
    call adjust_indices()

    ! Initialize distribcell_filters
    call prepare_distribcell()
    
    ! After reading input and basic geometry setup is complete, build lists of
    ! neighboring cells for efficient tracking
    call neighbor_lists()

    if (run_mode /= MODE_PLOTTING) then
      ! With the AWRs from the xs_listings, change all material specifications
      ! so that they contain atom percents summing to 1
      call normalize_ao()

      ! Read ACE-format cross sections
      call time_read_xs % start()
      call read_xs()
      call time_read_xs % stop()

      ! Create linked lists for multiple instances of the same nuclide
      call same_nuclide_list()

      ! Construct unionized or log energy grid for cross-sections
      select case (grid_method)
      case (GRID_NUCLIDE)
        continue
      case (GRID_MAT_UNION)
        call time_unionize % start()
        call unionized_grid()
        call time_unionize % stop()
      case (GRID_LOGARITHM)
        call logarithmic_grid()
      end select

      ! Allocate and setup tally stride, matching_bins, and tally maps
      call configure_tallies()

      ! Determine how much work each processor should do
      call calculate_work()

      ! Allocate banks and create source particles -- for a fixed source
      ! calculation, the external source distribution is sampled during the
      ! run, not at initialization
      if (run_mode == MODE_EIGENVALUE) then
        call allocate_banks()
        if (.not. restart_run) call initialize_source()
      end if

      ! If this is a restart run, load the state point data and binary source
      ! file
      if (restart_run) call load_state_point()
    end if

    if (master) then
      if (run_mode == MODE_PLOTTING) then
        ! Display plotting information
        call print_plot()
      else
        ! Write summary information
#ifdef HDF5
        if (output_summary) call hdf5_write_summary()
#else
        if (output_summary) call write_summary()
#endif

        ! Write cross section information
        if (output_xs) call write_xs_summary()
      end if
    end if

    ! Check for particle restart run
    if (particle_restart_run) run_mode = MODE_PARTICLE

    ! Warn if overlap checking is on
    if (master .and. check_overlaps) then
      call write_message("")
      call warning("Cell overlap checking is ON")
    end if

    ! Stop initialization timer
    call time_initialize % stop()

  end subroutine initialize_run

#ifdef MPI
!===============================================================================
! INITIALIZE_MPI starts up the Message Passing Interface (MPI) and determines
! the number of processors the problem is being run with as well as the rank of
! each processor.
!===============================================================================

  subroutine initialize_mpi()

    integer                   :: bank_blocks(4)  ! Count for each datatype
    integer                   :: bank_types(4)   ! Datatypes
    integer(MPI_ADDRESS_KIND) :: bank_disp(4)    ! Displacements
    integer                   :: temp_type       ! temporary derived type
    integer                   :: result_blocks(1) ! Count for each datatype
    integer                   :: result_types(1)  ! Datatypes
    integer(MPI_ADDRESS_KIND) :: result_disp(1)   ! Displacements
    integer(MPI_ADDRESS_KIND) :: result_base_disp ! Base displacement
    integer(MPI_ADDRESS_KIND) :: lower_bound     ! Lower bound for TallyResult
    integer(MPI_ADDRESS_KIND) :: extent          ! Extent for TallyResult
    type(Bank)       :: b
    type(TallyResult) :: tr

    ! Indicate that MPI is turned on
    mpi_enabled = .true.

    ! Initialize MPI
    call MPI_INIT(mpi_err)

    ! Determine number of processors and rank of each processor
    call MPI_COMM_SIZE(MPI_COMM_WORLD, n_procs, mpi_err)
    call MPI_COMM_RANK(MPI_COMM_WORLD, rank, mpi_err)

    ! Determine master
    if (rank == 0) then
      master = .true.
    else
      master = .false.
    end if

    ! ==========================================================================
    ! CREATE MPI_BANK TYPE

    ! Determine displacements for MPI_BANK type
    call MPI_GET_ADDRESS(b % wgt, bank_disp(1), mpi_err)
    call MPI_GET_ADDRESS(b % xyz, bank_disp(2), mpi_err)
    call MPI_GET_ADDRESS(b % uvw, bank_disp(3), mpi_err)
    call MPI_GET_ADDRESS(b % E,   bank_disp(4), mpi_err)

    ! Adjust displacements
    bank_disp = bank_disp - bank_disp(1)

    ! Define MPI_BANK for fission sites
    bank_blocks = (/ 1, 3, 3, 1 /)
    bank_types = (/ MPI_REAL8, MPI_REAL8, MPI_REAL8, MPI_REAL8 /)
    call MPI_TYPE_CREATE_STRUCT(4, bank_blocks, bank_disp, &
         bank_types, MPI_BANK, mpi_err)
    call MPI_TYPE_COMMIT(MPI_BANK, mpi_err)

    ! ==========================================================================
    ! CREATE MPI_TALLYRESULT TYPE

    ! Determine displacements for MPI_BANK type
    call MPI_GET_ADDRESS(tr % value, result_base_disp, mpi_err)
    call MPI_GET_ADDRESS(tr % sum, result_disp(1), mpi_err)

    ! Adjust displacements
    result_disp = result_disp - result_base_disp

    ! Define temporary type for TallyResult
    result_blocks = (/ 2 /)
    result_types = (/ MPI_REAL8 /)
    call MPI_TYPE_CREATE_STRUCT(1, result_blocks, result_disp, result_types, &
         temp_type, mpi_err)

    ! Adjust lower-bound and extent of type for tally score
    lower_bound = 0
    extent      = result_disp(1) + 16
    call MPI_TYPE_CREATE_RESIZED(temp_type, lower_bound, extent, &
         MPI_TALLYRESULT, mpi_err)

    ! Commit derived type for tally scores
    call MPI_TYPE_COMMIT(MPI_TALLYRESULT, mpi_err)

    ! Free temporary MPI type
    call MPI_TYPE_FREE(temp_type, mpi_err)

  end subroutine initialize_mpi
#endif

#ifdef HDF5

!===============================================================================
! HDF5_INITIALIZE
!===============================================================================

  subroutine hdf5_initialize()

    type(TallyResult), target :: tmp(2)          ! temporary TallyResult
    type(Bank),        target :: tmpb(2)         ! temporary Bank
    integer(HID_T)            :: coordinates_t   ! HDF5 type for 3 reals
    integer(HSIZE_T)          :: dims(1) = (/3/) ! size of coordinates

    ! Initialize FORTRAN interface.
    call h5open_f(hdf5_err)

    ! Create the compound datatype for TallyResult
    call h5tcreate_f(H5T_COMPOUND_F, h5offsetof(c_loc(tmp(1)), &
         c_loc(tmp(2))), hdf5_tallyresult_t, hdf5_err)
    call h5tinsert_f(hdf5_tallyresult_t, "sum", h5offsetof(c_loc(tmp(1)), &
         c_loc(tmp(1)%sum)), H5T_NATIVE_DOUBLE, hdf5_err)
    call h5tinsert_f(hdf5_tallyresult_t, "sum_sq", h5offsetof(c_loc(tmp(1)), &
         c_loc(tmp(1)%sum_sq)), H5T_NATIVE_DOUBLE, hdf5_err)

    ! Create compound type for xyz and uvw
    call h5tarray_create_f(H5T_NATIVE_DOUBLE, 1, dims, coordinates_t, hdf5_err)

    ! Create the compound datatype for Bank
    call h5tcreate_f(H5T_COMPOUND_F, h5offsetof(c_loc(tmpb(1)), &
         c_loc(tmpb(2))), hdf5_bank_t, hdf5_err)
    call h5tinsert_f(hdf5_bank_t, "wgt", h5offsetof(c_loc(tmpb(1)), &
         c_loc(tmpb(1)%wgt)), H5T_NATIVE_DOUBLE, hdf5_err)
    call h5tinsert_f(hdf5_bank_t, "xyz", h5offsetof(c_loc(tmpb(1)), &
         c_loc(tmpb(1)%xyz)), coordinates_t, hdf5_err)
    call h5tinsert_f(hdf5_bank_t, "uvw", h5offsetof(c_loc(tmpb(1)), &
         c_loc(tmpb(1)%uvw)), coordinates_t, hdf5_err)
    call h5tinsert_f(hdf5_bank_t, "E", h5offsetof(c_loc(tmpb(1)), &
         c_loc(tmpb(1)%E)), H5T_NATIVE_DOUBLE, hdf5_err)

    ! Determine type for integer(8)
    hdf5_integer8_t = h5kind_to_type(8, H5_INTEGER_KIND)

  end subroutine hdf5_initialize

#endif

!===============================================================================
! READ_COMMAND_LINE reads all parameters from the command line
!===============================================================================

  subroutine read_command_line()

    integer :: i         ! loop index
    integer :: argc      ! number of command line arguments
    integer :: last_flag ! index of last flag
    integer :: filetype
    character(MAX_WORD_LEN), allocatable :: argv(:) ! command line arguments
    type(BinaryOutput) :: sp

    ! Check number of command line arguments and allocate argv
    argc = COMMAND_ARGUMENT_COUNT()

    ! Allocate and retrieve command arguments
    allocate(argv(argc))
    do i = 1, argc
      call GET_COMMAND_ARGUMENT(i, argv(i))
    end do

    ! Process command arguments
    last_flag = 0
    i = 1
    do while (i <= argc)
      ! Check for flags
      if (starts_with(argv(i), "-")) then
        select case (argv(i))
        case ('-p', '-plot', '--plot')
          run_mode = MODE_PLOTTING
          check_overlaps = .true.

        case ('-n', '-particles', '--particles')
          ! Read number of particles per cycle
          i = i + 1
          n_particles = str_to_int(argv(i))

          ! Check that number specified was valid
          if (n_particles == ERROR_INT) then
            call fatal_error("Must specify integer after " // trim(argv(i-1)) &
                 &// " command-line flag.")
          end if
        case ('-r', '-restart', '--restart')
          ! Read path for state point/particle restart
          i = i + 1

          ! Check what type of file this is
          call sp % file_open(argv(i), 'r', serial = .false.)
          call sp % read_data(filetype, 'filetype')
          call sp % file_close()

          ! Set path and flag for type of run
          select case (filetype)
          case (FILETYPE_STATEPOINT)
            path_state_point = argv(i)
            restart_run = .true.
          case (FILETYPE_PARTICLE_RESTART)
            path_particle_restart = argv(i)
            particle_restart_run = .true.
          case default
            call fatal_error("Unrecognized file after restart flag.")
          end select

          ! If its a restart run check for additional source file
          if (restart_run .and. i + 1 <= argc) then

            ! Increment arg
            i = i + 1

            ! Check if it has extension we can read
            if ((ends_with(argv(i), '.binary') .or. &
                 ends_with(argv(i), '.h5'))) then

              ! Check file type is a source file
              call sp % file_open(argv(i), 'r', serial = .false.)
              call sp % read_data(filetype, 'filetype')
              call sp % file_close()
              if (filetype /= FILETYPE_SOURCE) then
                call fatal_error("Second file after restart flag must be a &
                     &source file")
              end if

              ! It is a source file
              path_source_point = argv(i)

            else ! Different option is specified not a source file

              ! Source is in statepoint file
              path_source_point = path_state_point

              ! Set argument back
              i = i - 1

            end if

          else ! No command line arg after statepoint

            ! Source is assumed to be in statepoint file
            path_source_point = path_state_point

          end if

        case ('-g', '-geometry-debug', '--geometry-debug')
          check_overlaps = .true.

        case ('-s', '--threads')
          ! Read number of threads
          i = i + 1

#ifdef _OPENMP
          ! Read and set number of OpenMP threads
          n_threads = int(str_to_int(argv(i)), 4)
          if (n_threads < 1) then
            call fatal_error("Invalid number of threads specified on command &
                 &line.")
          end if
          call omp_set_num_threads(n_threads)
#else
          if (master) call warning("Ignoring number of threads specified on &
               &command line.")
#endif

        case ('-?', '-h', '-help', '--help')
          call print_usage()
          stop
        case ('-v', '-version', '--version')
          call print_version()
          stop
        case ('-t', '-track', '--track')
          write_all_tracks = .true.
        case default
          call fatal_error("Unknown command line option: " // argv(i))
        end select

        last_flag = i
      end if

      ! Increment counter
      i = i + 1
    end do

    ! Determine directory where XML input files are
    if (argc > 0 .and. last_flag < argc) then
      path_input = argv(last_flag + 1)
    else
      path_input = ''
    end if

    ! Add slash at end of directory if it isn't there
    if (.not. ends_with(path_input, "/") .and. len_trim(path_input) > 0) then
      path_input = trim(path_input) // "/"
    end if

    ! Free memory from argv
    deallocate(argv)

    ! TODO: Check that directory exists

  end subroutine read_command_line

!===============================================================================
! PREPARE_UNIVERSES allocates the universes array and determines the cells array
! for each universe.
!===============================================================================

  subroutine prepare_universes()

    integer              :: i                     ! index in cells array
    integer              :: i_univ                ! index in universes array
    integer              :: n_cells_in_univ       ! number of cells in a universe
    integer, allocatable :: index_cell_in_univ(:) ! the index in the univ%cells
                                                  ! array for each universe
    type(ElemKeyValueII), pointer :: pair_list => null()
    type(ElemKeyValueII), pointer :: current => null()
    type(ElemKeyValueII), pointer :: next => null()
    type(Universe),       pointer :: univ => null()
    type(Cell),           pointer :: c => null()

    allocate(universes(n_universes))

    ! We also need to allocate the cell count lists for each universe. The logic
    ! for this is a little more convoluted. In universe_dict, the (key,value)
    ! pairs are the id of the universe and the index in the array. In
    ! cells_in_univ_dict, it's the id of the universe and the number of cells.

    pair_list => universe_dict % keys()
    current => pair_list
    do while (associated(current))
      ! Find index of universe in universes array
      i_univ = current % value
      univ => universes(i_univ)
      univ % id = current % key

      ! Check for lowest level universe
      if (univ % id == 0) BASE_UNIVERSE = i_univ

      ! Find cell count for this universe
      n_cells_in_univ = cells_in_univ_dict % get_key(univ % id)

      ! Allocate cell list for universe
      allocate(univ % cells(n_cells_in_univ))
      univ % n_cells = n_cells_in_univ

      ! Move to next universe
      next => current % next
      deallocate(current)
      current => next
    end do

    ! Also allocate a list for keeping track of where cells have been assigned
    ! in each universe

    allocate(index_cell_in_univ(n_universes))
    index_cell_in_univ = 0

    do i = 1, n_cells
      c => cells(i)

      ! Get pointer to corresponding universe
      i_univ = universe_dict % get_key(c % universe)
      univ => universes(i_univ)

      ! Increment the index for the cells array within the Universe object and
      ! then store the index of the Cell object in that array
      index_cell_in_univ(i_univ) = index_cell_in_univ(i_univ) + 1
      univ % cells(index_cell_in_univ(i_univ)) = i
    end do

    ! Clear dictionary
    call cells_in_univ_dict % clear()

  end subroutine prepare_universes

!===============================================================================
! ADJUST_INDICES changes the values for 'surfaces' for each cell and the
! material index assigned to each to the indices in the surfaces and material
! array rather than the unique IDs assigned to each surface and material. Also
! assigns boundary conditions to surfaces based on those read into the bc_dict
! dictionary
!===============================================================================

  subroutine adjust_indices()

    integer :: i                      ! index for various purposes
    integer :: j                      ! index for various purposes
    integer :: k                      ! loop index for lattices
    integer :: m                      ! loop index for lattices
    integer :: lid                    ! lattice IDs
    integer :: i_array                ! index in surfaces/materials array
    integer :: id                     ! user-specified id
    type(Cell),        pointer :: c => null()
    class(Lattice),    pointer :: lat => null()
    type(TallyObject), pointer :: t => null()

    do i = 1, n_cells
      ! =======================================================================
      ! ADJUST SURFACE LIST FOR EACH CELL

      c => cells(i)
      do j = 1, c % n_surfaces
        id = c % surfaces(j)
        if (id < OP_DIFFERENCE) then
          if (surface_dict % has_key(abs(id))) then
            i_array = surface_dict % get_key(abs(id))
            c % surfaces(j) = sign(i_array, id)
          else
            call fatal_error("Could not find surface " // trim(to_str(abs(id)))&
                 &// " specified on cell " // trim(to_str(c % id)))
          end if
        end if
      end do

      ! =======================================================================
      ! ADJUST UNIVERSE INDEX FOR EACH CELL

      id = c % universe
      if (universe_dict % has_key(id)) then
        c % universe = universe_dict % get_key(id)
      else
        call fatal_error("Could not find universe " // trim(to_str(id)) &
             &// " specified on cell " // trim(to_str(c % id)))
      end if

      ! =======================================================================
      ! ADJUST MATERIAL/FILL POINTERS FOR EACH CELL

      id = c % material
      if (id == MATERIAL_VOID) then
        c % type = CELL_NORMAL
      elseif (id /= 0) then
        if (material_dict % has_key(id)) then
          c % type = CELL_NORMAL
          c % material = material_dict % get_key(id)
        else
          call fatal_error("Could not find material " // trim(to_str(id)) &
               &// " specified on cell " // trim(to_str(c % id)))
        end if
      else
        id = c % fill
        if (universe_dict % has_key(id)) then
          c % type = CELL_FILL
          c % fill = universe_dict % get_key(id)
        elseif (lattice_dict % has_key(id)) then
          lid = lattice_dict % get_key(id)
          c % type = CELL_LATTICE
          c % fill = lid
        else
          call fatal_error("Specified fill " // trim(to_str(id)) // " on cell "&
               &// trim(to_str(c % id)) // " is neither a universe nor a &
               &lattice.")
        end if
      end if
    end do

    ! ==========================================================================
    ! ADJUST UNIVERSE INDICES FOR EACH LATTICE

    do i = 1, n_lattices
      lat => lattices(i) % obj
      select type (lat)

      type is (RectLattice)
        do m = 1, lat % n_cells(3)
          do k = 1, lat % n_cells(2)
            do j = 1, lat % n_cells(1)
              id = lat % universes(j,k,m)
              if (universe_dict % has_key(id)) then
                lat % universes(j,k,m) = universe_dict % get_key(id)
              else
                call fatal_error("Invalid universe number " &
                     &// trim(to_str(id)) // " specified on lattice " &
                     &// trim(to_str(lat % id)))
              end if
            end do
          end do
        end do

      type is (HexLattice)
        do m = 1, lat % n_axial
          do k = 1, 2*lat % n_rings - 1
            do j = 1, 2*lat % n_rings - 1
              if (j + k < lat % n_rings + 1) then
                cycle
              else if (j + k > 3*lat % n_rings - 1) then
                cycle
              end if
              id = lat % universes(j, k, m)
              if (universe_dict % has_key(id)) then
                lat % universes(j, k, m) = universe_dict % get_key(id)
              else
                call fatal_error("Invalid universe number " &
                     &// trim(to_str(id)) // " specified on lattice " &
                     &// trim(to_str(lat % id)))
              end if
            end do
          end do
        end do

      end select

      if (lat % outer /= NO_OUTER_UNIVERSE) then
        if (universe_dict % has_key(lat % outer)) then
          lat % outer = universe_dict % get_key(lat % outer)
        else
          call fatal_error("Invalid universe number " &
               &// trim(to_str(lat % outer)) &
               &// " specified on lattice " // trim(to_str(lat % id)))
        end if
      end if

    end do

    TALLY_LOOP: do i = 1, n_tallies
      t => tallies(i)

      ! =======================================================================
      ! ADJUST INDICES FOR EACH TALLY FILTER

      FILTER_LOOP: do j = 1, t % n_filters

        select case (t % filters(j) % type)
        case (FILTER_DISTRIBCELL)
          do k = 1, size(t % filters(j) % int_bins)
            id = t % filters(j) % int_bins(k)
            if (cell_dict % has_key(id)) then
              t % filters(j) % int_bins(k) = cell_dict % get_key(id)
            else
              call fatal_error("Could not find cell " // trim(to_str(id)) // &
                               " specified on tally " // trim(to_str(t % id)))
            end if

          end do
        case (FILTER_CELL, FILTER_CELLBORN)

          do k = 1, t % filters(j) % n_bins
            id = t % filters(j) % int_bins(k)
            if (cell_dict % has_key(id)) then
              t % filters(j) % int_bins(k) = cell_dict % get_key(id)
            else
              call fatal_error("Could not find cell " // trim(to_str(id)) &
                   &// " specified on tally " // trim(to_str(t % id)))
            end if
          end do

        case (FILTER_SURFACE)

          ! Check if this is a surface filter only for surface currents
          if (any(t % score_bins == SCORE_CURRENT)) cycle FILTER_LOOP

          do k = 1, t % filters(j) % n_bins
            id = t % filters(j) % int_bins(k)
            if (surface_dict % has_key(id)) then
              t % filters(j) % int_bins(k) = surface_dict % get_key(id)
            else
              call fatal_error("Could not find surface " // trim(to_str(id)) &
                   &// " specified on tally " // trim(to_str(t % id)))
            end if
          end do

        case (FILTER_UNIVERSE)

          do k = 1, t % filters(j) % n_bins
            id = t % filters(j) % int_bins(k)
            if (universe_dict % has_key(id)) then
              t % filters(j) % int_bins(k) = universe_dict % get_key(id)
            else
              call fatal_error("Could not find universe " // trim(to_str(id)) &
                   &// " specified on tally " // trim(to_str(t % id)))
            end if
          end do

        case (FILTER_MATERIAL)

          do k = 1, t % filters(j) % n_bins
            id = t % filters(j) % int_bins(k)
            if (material_dict % has_key(id)) then
              t % filters(j) % int_bins(k) = material_dict % get_key(id)
            else
              call fatal_error("Could not find material " // trim(to_str(id)) &
                   &// " specified on tally " // trim(to_str(t % id)))
            end if
          end do

        case (FILTER_MESH)

          ! The mesh filter already has been set to the index in meshes rather
          ! than the user-specified id, so it doesn't need to be changed.

        end select

      end do FILTER_LOOP

    end do TALLY_LOOP

  end subroutine adjust_indices

!===============================================================================
! NORMALIZE_AO normalizes the atom or weight percentages for each material
!===============================================================================

  subroutine normalize_ao()

    integer        :: index_list      ! index in xs_listings array
    integer        :: i               ! index in materials array
    integer        :: j               ! index over nuclides in material
    real(8)        :: sum_percent     ! summation
    real(8)        :: awr             ! atomic weight ratio
    real(8)        :: x               ! atom percent
    logical        :: percent_in_atom ! nuclides specified in atom percent?
    logical        :: density_in_atom ! density specified in atom/b-cm?
    type(Material), pointer :: mat => null()

    ! first find the index in the xs_listings array for each nuclide in each
    ! material
    do i = 1, n_materials
      mat => materials(i)

      percent_in_atom = (mat % atom_density(1) > ZERO)
      density_in_atom = (mat % density > ZERO)

      sum_percent = ZERO
      do j = 1, mat % n_nuclides
        ! determine atomic weight ratio
        index_list = xs_listing_dict % get_key(mat % names(j))
        awr = xs_listings(index_list) % awr

        ! if given weight percent, convert all values so that they are divided
        ! by awr. thus, when a sum is done over the values, it's actually
        ! sum(w/awr)
        if (.not. percent_in_atom) then
          mat % atom_density(j) = -mat % atom_density(j) / awr
        end if
      end do

      ! determine normalized atom percents. if given atom percents, this is
      ! straightforward. if given weight percents, the value is w/awr and is
      ! divided by sum(w/awr)
      sum_percent = sum(mat % atom_density)
      mat % atom_density = mat % atom_density / sum_percent

      ! Change density in g/cm^3 to atom/b-cm. Since all values are now in atom
      ! percent, the sum needs to be re-evaluated as 1/sum(x*awr)
      if (.not. density_in_atom) then
        sum_percent = ZERO
        do j = 1, mat % n_nuclides
          index_list = xs_listing_dict % get_key(mat % names(j))
          awr = xs_listings(index_list) % awr
          x = mat % atom_density(j)
          sum_percent = sum_percent + x*awr
        end do
        sum_percent = ONE / sum_percent
        mat % density = -mat % density * N_AVOGADRO &
             / MASS_NEUTRON * sum_percent
      end if

      ! Calculate nuclide atom densities
      mat % atom_density = mat % density * mat % atom_density
    end do

  end subroutine normalize_ao

!===============================================================================
! CALCULATE_WORK determines how many particles each processor should simulate
!===============================================================================

  subroutine calculate_work()

    integer    :: i         ! loop index
    integer    :: remainder ! Number of processors with one extra particle
    integer(8) :: i_bank    ! Running count of number of particles
    integer(8) :: min_work  ! Minimum number of particles on each proc
    integer(8) :: work_i    ! Number of particles on rank i

    allocate(work_index(0:n_procs))

    ! Determine minimum amount of particles to simulate on each processor
    min_work = n_particles/n_procs

    ! Determine number of processors that have one extra particle
    remainder = int(mod(n_particles, int(n_procs,8)), 4)

    i_bank = 0
    work_index(0) = 0
    do i = 0, n_procs - 1
      ! Number of particles for rank i
      if (i < remainder) then
        work_i = min_work + 1
      else
        work_i = min_work
      end if

      ! Set number of particles
      if (rank == i) work = work_i

      ! Set index into source bank for rank i
      i_bank = i_bank + work_i
      work_index(i+1) = i_bank
    end do

  end subroutine calculate_work

!===============================================================================
! ALLOCATE_BANKS allocates memory for the fission and source banks
!===============================================================================

  subroutine allocate_banks()

    integer :: alloc_err  ! allocation error code

    ! Allocate source bank
    allocate(source_bank(work), STAT=alloc_err)

    ! Check for allocation errors
    if (alloc_err /= 0) then
      call fatal_error("Failed to allocate source bank.")
    end if

#ifdef _OPENMP
    ! If OpenMP is being used, each thread needs its own private fission
    ! bank. Since the private fission banks need to be combined at the end of a
    ! generation, there is also a 'master_fission_bank' that is used to collect
    ! the sites from each thread.

    n_threads = omp_get_max_threads()

!$omp parallel
    thread_id = omp_get_thread_num()

    if (thread_id == 0) then
       allocate(fission_bank(3*work))
    else
       allocate(fission_bank(3*work/n_threads))
    end if
!$omp end parallel
    allocate(master_fission_bank(3*work), STAT=alloc_err)
#else
    allocate(fission_bank(3*work), STAT=alloc_err)
#endif

    ! Check for allocation errors
    if (alloc_err /= 0) then
      call fatal_error("Failed to allocate fission bank.")
    end if

  end subroutine allocate_banks

!===============================================================================
! PREPARE_DISTRIBCELL initializes any distribcell filters present and sets the
! offsets for distribcells
!===============================================================================

  subroutine prepare_distribcell()

    integer :: i, j       ! Tally, filter loop counters
<<<<<<< HEAD
    integer :: extra      ! Number of extra filters to add
=======
>>>>>>> 7dcea188
    integer :: n_filt     ! Number of filters originally in tally
    logical :: count_all  ! Count all cells
    type(TallyObject),    pointer :: tally            ! Current tally
    type(Universe),       pointer :: univ             ! Pointer to universe
    type(Cell),           pointer :: c                ! Pointer to cell
    integer, allocatable :: univ_list(:)              ! Target offsets
<<<<<<< HEAD
    integer, allocatable :: kounts(:,:)               ! Target count
=======
    integer, allocatable :: counts(:,:)               ! Target count
>>>>>>> 7dcea188
    logical, allocatable :: found(:,:)                ! Target found

    count_all = .false.

    ! Loop over tallies    
    do i = 1, n_tallies

<<<<<<< HEAD
      extra = 0

=======
>>>>>>> 7dcea188
      ! Get pointer to tally
      tally => tallies(i)

      n_filt = tally % n_filters

      ! Loop over the filters to determine how many additional filters
      ! need to be added to this tally
      do j = 1, tally % n_filters

        ! Determine type of filter
        if (tally % filters(j) % type == FILTER_DISTRIBCELL) then
          count_all = .true.
<<<<<<< HEAD
          extra = extra + size(tally % filters(j) % int_bins) - 1
=======
          if (size(tally % filters(j) % int_bins) > 1) then
            call fatal_error("A distribcell filter was specified with &
                             &multiple bins. This feature is not supported.")
          end if      
>>>>>>> 7dcea188
        end if

      end do

<<<<<<< HEAD
      if (extra > 0) then
        call fatal_error("At least one Distribcell filter was specified with &
                         &multiple bins. This feature is not yet supported.")
      end if      

=======
>>>>>>> 7dcea188
    end do
    
    if (count_all) then
      
      univ => universes(BASE_UNIVERSE)

      ! sum the number of occurrences of all cells
      call count_instance(univ)

      ! Loop over tallies    
      do i = 1, n_tallies    

        ! Get pointer to tally
        tally => tallies(i)      

        ! Initialize the filters
        do j = 1, tally % n_filters

          ! Set the number of bins to the number of instances of the cell
          if (tally % filters(j) % type == FILTER_DISTRIBCELL) then
            c => cells(tally % filters(j) % int_bins(1))
            tally % filters(j) % n_bins = c % instances
          end if

        end do
      end do

    end if

    ! Allocate offset maps at each level in the geometry
<<<<<<< HEAD
    call allocate_offsets(univ_list, kounts, found)
=======
    call allocate_offsets(univ_list, counts, found)
>>>>>>> 7dcea188

    ! Calculate offsets for each target distribcell
    do i = 1, n_maps
      do j = 1, n_universes  
        univ => universes(j)
<<<<<<< HEAD
        call calc_offsets(univ_list(i), i, univ, kounts, found)
=======
        call calc_offsets(univ_list(i), i, univ, counts, found)
>>>>>>> 7dcea188
      end do
    end do

    ! Deallocate temporary target variable arrays
<<<<<<< HEAD
    deallocate(kounts)
=======
    deallocate(counts)
>>>>>>> 7dcea188
    deallocate(found)
    deallocate(univ_list)
  
  end subroutine prepare_distribcell

<<<<<<< HEAD

  
=======
>>>>>>> 7dcea188
!===============================================================================
! ALLOCATE_OFFSETS determines the number of maps needed and allocates required
! memory for distribcell offset tables
!===============================================================================

<<<<<<< HEAD
  recursive subroutine allocate_offsets(univ_list, kounts, found)

    integer, intent(out), allocatable     :: univ_list(:) ! Target offsets
    integer, intent(out), allocatable     :: kounts(:,:)  ! Target count
    logical, intent(out), allocatable     :: found(:,:)   ! Target found

    integer :: i, j, k, l, m                    ! Loop counters
    type(DictIntInt) :: cell_list               ! distribells to track    
=======
  recursive subroutine allocate_offsets(univ_list, counts, found)

    integer, intent(out), allocatable     :: univ_list(:) ! Target offsets
    integer, intent(out), allocatable     :: counts(:,:)  ! Target count
    logical, intent(out), allocatable     :: found(:,:)   ! Target found

    integer :: i, j, k, l, m                    ! Loop counters
    type(SetInt)               :: cell_list     ! distribells to track    
>>>>>>> 7dcea188
    type(Universe),    pointer :: univ          ! pointer to universe
    class(Lattice),    pointer :: lat           ! pointer to lattice
    type(TallyObject), pointer :: tally         ! pointer to tally
    type(TallyFilter), pointer :: filter        ! pointer to filter
    
    ! Begin gathering list of cells in distribcell tallies
    n_maps = 0
    
    ! Populate list of distribcells to track
    do i = 1, n_tallies
      tally => tallies(i)

      do j = 1, tally % n_filters
        filter => tally % filters(j)        

        if (filter % type == FILTER_DISTRIBCELL) then
<<<<<<< HEAD
          if (.not. cell_list % has_key(filter % int_bins(1))) then
            call cell_list % add_key(filter % int_bins(1),0)
=======
          if (.not. cell_list % contains(filter % int_bins(1))) then
            call cell_list % add(filter % int_bins(1))
>>>>>>> 7dcea188
          end if
        end if 

      end do
    end do
    
    ! Compute the number of unique universes containing these distribcells
    ! to determine the number of offset tables to allocate
    do i = 1, n_universes
      univ => universes(i)
<<<<<<< HEAD

      do j = 1, univ % n_cells

        if (cell_list % has_key(univ % cells(j))) then
          n_maps = n_maps + 1
          cycle
        end if

=======
      do j = 1, univ % n_cells
        if (cell_list % contains(univ % cells(j))) then
          n_maps = n_maps + 1
        end if
>>>>>>> 7dcea188
      end do
    end do
    
    ! Allocate the list of offset tables for each unique universe
    allocate(univ_list(n_maps))

    ! Allocate list to accumulate target distribccell counts in each universe
<<<<<<< HEAD
    allocate(kounts(n_universes, n_maps))
=======
    allocate(counts(n_universes, n_maps))
>>>>>>> 7dcea188

    ! Allocate list to track if target distribcells are found in each universe
    allocate(found(n_universes, n_maps))

<<<<<<< HEAD
    do i = 1, n_universes
      do j = 1, n_maps
          kounts(i,j) = 0
          found(i,j) = .false.
        end do
    end do

    k = 1
    do i = 1, n_universes
    
=======
    counts(:,:) = 0
    found(:,:) = .false.
    k = 1

    do i = 1, n_universes
>>>>>>> 7dcea188
      univ => universes(i)

      do j = 1, univ % n_cells
      
<<<<<<< HEAD
        if (cell_list % has_key(univ % cells(j))) then
=======
        if (cell_list % contains(univ % cells(j))) then
>>>>>>> 7dcea188
          
            ! Loop over all tallies    
            do l = 1, n_tallies
              tally => tallies(l)
              
              do m = 1, tally % n_filters
                filter => tally % filters(m)
                
                ! Loop over only distribcell filters
                ! If filter points to cell we just found, set offset index
                if (filter % type == FILTER_DISTRIBCELL) then                  
                  if (filter % int_bins(1) == univ % cells(j)) then
                    filter % offset = k
                  end if
                end if

              end do
            end do          
          
          univ_list(k) = univ % id
          k = k + 1
<<<<<<< HEAD
          cycle
=======
>>>>>>> 7dcea188
        end if
      end do
    end do
    
    ! Allocate the offset tables for lattices    
    do i = 1, n_lattices
      lat => lattices(i) % obj

      select type(lat)

      type is (RectLattice)
        allocate(lat % offset(n_maps, lat % n_cells(1), lat % n_cells(2), &
                 lat % n_cells(3)))
      type is (HexLattice)
        allocate(lat % offset(n_maps, 2 * lat % n_rings - 1, &
             2 * lat % n_rings - 1, lat % n_axial))
      end select

      lat % offset(:, :, :, :) = 0

    end do

    ! Allocate offset table for fill cells
    do i = 1, n_cells
      if (cells(i) % material == NONE) then
        allocate(cells(i) % offset(n_maps))
      end if
    end do

  end subroutine allocate_offsets

end module initialize<|MERGE_RESOLUTION|>--- conflicted
+++ resolved
@@ -925,21 +925,13 @@
   subroutine prepare_distribcell()
 
     integer :: i, j       ! Tally, filter loop counters
-<<<<<<< HEAD
-    integer :: extra      ! Number of extra filters to add
-=======
->>>>>>> 7dcea188
     integer :: n_filt     ! Number of filters originally in tally
     logical :: count_all  ! Count all cells
     type(TallyObject),    pointer :: tally            ! Current tally
     type(Universe),       pointer :: univ             ! Pointer to universe
     type(Cell),           pointer :: c                ! Pointer to cell
     integer, allocatable :: univ_list(:)              ! Target offsets
-<<<<<<< HEAD
-    integer, allocatable :: kounts(:,:)               ! Target count
-=======
     integer, allocatable :: counts(:,:)               ! Target count
->>>>>>> 7dcea188
     logical, allocatable :: found(:,:)                ! Target found
 
     count_all = .false.
@@ -947,11 +939,6 @@
     ! Loop over tallies    
     do i = 1, n_tallies
 
-<<<<<<< HEAD
-      extra = 0
-
-=======
->>>>>>> 7dcea188
       ! Get pointer to tally
       tally => tallies(i)
 
@@ -964,26 +951,14 @@
         ! Determine type of filter
         if (tally % filters(j) % type == FILTER_DISTRIBCELL) then
           count_all = .true.
-<<<<<<< HEAD
-          extra = extra + size(tally % filters(j) % int_bins) - 1
-=======
           if (size(tally % filters(j) % int_bins) > 1) then
             call fatal_error("A distribcell filter was specified with &
                              &multiple bins. This feature is not supported.")
           end if      
->>>>>>> 7dcea188
         end if
 
       end do
 
-<<<<<<< HEAD
-      if (extra > 0) then
-        call fatal_error("At least one Distribcell filter was specified with &
-                         &multiple bins. This feature is not yet supported.")
-      end if      
-
-=======
->>>>>>> 7dcea188
     end do
     
     if (count_all) then
@@ -1014,55 +989,28 @@
     end if
 
     ! Allocate offset maps at each level in the geometry
-<<<<<<< HEAD
-    call allocate_offsets(univ_list, kounts, found)
-=======
     call allocate_offsets(univ_list, counts, found)
->>>>>>> 7dcea188
 
     ! Calculate offsets for each target distribcell
     do i = 1, n_maps
       do j = 1, n_universes  
         univ => universes(j)
-<<<<<<< HEAD
-        call calc_offsets(univ_list(i), i, univ, kounts, found)
-=======
         call calc_offsets(univ_list(i), i, univ, counts, found)
->>>>>>> 7dcea188
       end do
     end do
 
     ! Deallocate temporary target variable arrays
-<<<<<<< HEAD
-    deallocate(kounts)
-=======
     deallocate(counts)
->>>>>>> 7dcea188
     deallocate(found)
     deallocate(univ_list)
   
   end subroutine prepare_distribcell
 
-<<<<<<< HEAD
-
-  
-=======
->>>>>>> 7dcea188
 !===============================================================================
 ! ALLOCATE_OFFSETS determines the number of maps needed and allocates required
 ! memory for distribcell offset tables
 !===============================================================================
 
-<<<<<<< HEAD
-  recursive subroutine allocate_offsets(univ_list, kounts, found)
-
-    integer, intent(out), allocatable     :: univ_list(:) ! Target offsets
-    integer, intent(out), allocatable     :: kounts(:,:)  ! Target count
-    logical, intent(out), allocatable     :: found(:,:)   ! Target found
-
-    integer :: i, j, k, l, m                    ! Loop counters
-    type(DictIntInt) :: cell_list               ! distribells to track    
-=======
   recursive subroutine allocate_offsets(univ_list, counts, found)
 
     integer, intent(out), allocatable     :: univ_list(:) ! Target offsets
@@ -1071,7 +1019,6 @@
 
     integer :: i, j, k, l, m                    ! Loop counters
     type(SetInt)               :: cell_list     ! distribells to track    
->>>>>>> 7dcea188
     type(Universe),    pointer :: univ          ! pointer to universe
     class(Lattice),    pointer :: lat           ! pointer to lattice
     type(TallyObject), pointer :: tally         ! pointer to tally
@@ -1088,13 +1035,8 @@
         filter => tally % filters(j)        
 
         if (filter % type == FILTER_DISTRIBCELL) then
-<<<<<<< HEAD
-          if (.not. cell_list % has_key(filter % int_bins(1))) then
-            call cell_list % add_key(filter % int_bins(1),0)
-=======
           if (.not. cell_list % contains(filter % int_bins(1))) then
             call cell_list % add(filter % int_bins(1))
->>>>>>> 7dcea188
           end if
         end if 
 
@@ -1105,21 +1047,10 @@
     ! to determine the number of offset tables to allocate
     do i = 1, n_universes
       univ => universes(i)
-<<<<<<< HEAD
-
-      do j = 1, univ % n_cells
-
-        if (cell_list % has_key(univ % cells(j))) then
-          n_maps = n_maps + 1
-          cycle
-        end if
-
-=======
       do j = 1, univ % n_cells
         if (cell_list % contains(univ % cells(j))) then
           n_maps = n_maps + 1
         end if
->>>>>>> 7dcea188
       end do
     end do
     
@@ -1127,42 +1058,21 @@
     allocate(univ_list(n_maps))
 
     ! Allocate list to accumulate target distribccell counts in each universe
-<<<<<<< HEAD
-    allocate(kounts(n_universes, n_maps))
-=======
     allocate(counts(n_universes, n_maps))
->>>>>>> 7dcea188
 
     ! Allocate list to track if target distribcells are found in each universe
     allocate(found(n_universes, n_maps))
 
-<<<<<<< HEAD
-    do i = 1, n_universes
-      do j = 1, n_maps
-          kounts(i,j) = 0
-          found(i,j) = .false.
-        end do
-    end do
-
-    k = 1
-    do i = 1, n_universes
-    
-=======
     counts(:,:) = 0
     found(:,:) = .false.
     k = 1
 
     do i = 1, n_universes
->>>>>>> 7dcea188
       univ => universes(i)
 
       do j = 1, univ % n_cells
       
-<<<<<<< HEAD
-        if (cell_list % has_key(univ % cells(j))) then
-=======
         if (cell_list % contains(univ % cells(j))) then
->>>>>>> 7dcea188
           
             ! Loop over all tallies    
             do l = 1, n_tallies
@@ -1184,10 +1094,6 @@
           
           univ_list(k) = univ % id
           k = k + 1
-<<<<<<< HEAD
-          cycle
-=======
->>>>>>> 7dcea188
         end if
       end do
     end do
