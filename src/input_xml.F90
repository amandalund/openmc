module input_xml

  use cmfd_input,       only: configure_cmfd
  use constants
  use dict_header,      only: DictIntInt, ElemKeyValueCI
  use error,            only: fatal_error, warning
  use geometry_header,  only: Cell, Surface, Lattice
  use global
  use list_header,      only: ListChar, ListReal
  use mesh_header,      only: StructuredMesh
  use output,           only: write_message
  use plot_header
  use random_lcg,       only: prn
  use string,           only: lower_case, to_str, str_to_int, str_to_real, &
                              starts_with, ends_with
  use tally_header,     only: TallyObject, TallyFilter
  use tally_initialize, only: add_tallies
  use xml_interface

  implicit none
  save

  type(DictIntInt) :: cells_in_univ_dict ! used to count how many cells each
                                         ! universe contains

contains

!===============================================================================
! READ_INPUT_XML calls each of the separate subroutines for reading settings,
! geometry, materials, and tallies.
!===============================================================================

  subroutine read_input_xml()

    call read_settings_xml()
    if ((run_mode /= MODE_PLOTTING)) call read_cross_sections_xml()
    call read_geometry_xml()
    call read_materials_xml()
    call read_tallies_xml()
    if (cmfd_run) call configure_cmfd()

  end subroutine read_input_xml

!===============================================================================
! READ_SETTINGS_XML reads data from a settings.xml file and parses it, checking
! for errors and placing properly-formatted data in the right data structures
!===============================================================================

  subroutine read_settings_xml()

    character(MAX_LINE_LEN) :: temp_str
    integer :: i
    integer :: n
    integer :: coeffs_reqd
    integer :: temp_int
    integer :: temp_int_array3(3)
    integer, allocatable :: temp_int_array(:)
    integer(8) :: temp_long
    integer :: n_tracks
    logical :: file_exists
    logical :: check
    character(MAX_FILE_LEN) :: env_variable
    character(MAX_WORD_LEN) :: type
    character(MAX_LINE_LEN) :: filename
    type(Node), pointer :: doc          => null()
    type(Node), pointer :: node_mode    => null()
    type(Node), pointer :: node_source  => null()
    type(Node), pointer :: node_dist    => null()
    type(Node), pointer :: node_cutoff  => null()
    type(Node), pointer :: node_entropy => null()
    type(Node), pointer :: node_ufs     => null()
    type(Node), pointer :: node_sp      => null()
    type(Node), pointer :: node_output  => null()
    type(Node), pointer :: node_verb    => null()

    ! Display output message
    message = "Reading settings XML file..."
    call write_message(5)

    ! Check if settings.xml exists
    filename = trim(path_input) // "settings.xml"
    inquire(FILE=filename, EXIST=file_exists)
    if (.not. file_exists) then
      message = "Settings XML file '" // trim(filename) // "' does not exist!"
      call fatal_error()
    end if

    ! Parse settings.xml file
    call open_xmldoc(doc, filename)

    ! Find cross_sections.xml file -- the first place to look is the
    ! settings.xml file. If no file is found there, then we check the
    ! CROSS_SECTIONS environment variable
    if (run_mode /= MODE_PLOTTING) then
      if (.not. check_for_node(doc, "cross_sections") .and. &
           run_mode /= MODE_PLOTTING) then
        ! No cross_sections.xml file specified in settings.xml, check
        ! environment variable
        call get_environment_variable("CROSS_SECTIONS", env_variable)
        if (len_trim(env_variable) == 0) then
          message = "No cross_sections.xml file was specified in settings.xml &
               &or in the CROSS_SECTIONS environment variable."
          call fatal_error()
        else
          path_cross_sections = trim(env_variable)
        end if
      else
        call get_node_value(doc, "cross_sections", path_cross_sections)
      end if
    end if

    ! Set output directory if a path has been specified on the <output_path>
    ! element
    if (check_for_node(doc, "output_path")) then
      call get_node_value(doc, "output_path", path_output)
      if (.not. ends_with(path_output, "/")) &
           path_output = trim(path_output) // "/"
    end if

    ! Make sure that either eigenvalue or fixed source was specified
    if (.not.check_for_node(doc, "eigenvalue") .and. &
         .not.check_for_node(doc, "fixed_source")) then
      message = "<eigenvalue> or <fixed_source> not specified."
      call fatal_error()
    end if

    ! Eigenvalue information
    if (check_for_node(doc, "eigenvalue")) then
      ! Set run mode
      if (run_mode == NONE) run_mode = MODE_EIGENVALUE

      ! Get pointer to eigenvalue XML block
      call get_node_ptr(doc, "eigenvalue", node_mode)

      ! Check number of particles
      if (.not.check_for_node(node_mode, "particles")) then
        message = "Need to specify number of particles per generation."
        call fatal_error()
      end if

      ! Get number of particles
      call get_node_value(node_mode, "particles", temp_long)

      ! If the number of particles was specified as a command-line argument, we
      ! don't set it here
      if (n_particles == 0) n_particles = temp_long

      ! Copy batch and generation information
      call get_node_value(node_mode, "batches", n_batches)
      call get_node_value(node_mode, "inactive", n_inactive)
      n_active = n_batches - n_inactive
      if (check_for_node(node_mode, "generations_per_batch")) then
        call get_node_value(node_mode, "generations_per_batch", gen_per_batch)
      end if

      ! Allocate array for batch keff and entropy
      allocate(k_generation(n_batches*gen_per_batch))
      allocate(entropy(n_batches*gen_per_batch))
      entropy = ZERO
    end if

    ! Fixed source calculation information
    if (check_for_node(doc, "fixed_source")) then
      ! Set run mode
      if (run_mode == NONE) run_mode = MODE_FIXEDSOURCE

      ! Get pointer to fixed_source XML block
      call get_node_ptr(doc, "fixed_source", node_mode)

      ! Check number of particles
      if (.not.check_for_node(node_mode, "particles")) then
        message = "Need to specify number of particles per batch."
        call fatal_error()
      end if

      ! Get number of particles
      call get_node_value(node_mode, "particles", temp_long)

      ! If the number of particles was specified as a command-line argument, we
      ! don't set it here
      if (n_particles == 0) n_particles = temp_long 

      ! Copy batch information
      call get_node_value(node_mode, "batches", n_batches)
      n_active = n_batches
      n_inactive    = 0
      gen_per_batch = 1
    end if

    ! Check number of active batches, inactive batches, and particles
    if (n_active <= 0) then
      message = "Number of active batches must be greater than zero."
      call fatal_error()
    elseif (n_inactive < 0) then
      message = "Number of inactive batches must be non-negative."
      call fatal_error()
    elseif (n_particles <= 0) then
      message = "Number of particles must be greater than zero."
      call fatal_error()
    end if

    ! Copy random number seed if specified
    if (check_for_node(doc, "seed")) call get_node_value(doc, "seed", seed)

    ! Energy grid methods
    if (check_for_node(doc, "energy_grid")) then
      call get_node_value(doc, "energy_grid", temp_str)
    else
      temp_str = 'union'
    end if
    select case (trim(temp_str))
    case ('nuclide')
      grid_method = GRID_NUCLIDE
    case ('union')
      grid_method = GRID_UNION
    case ('lethargy')
      message = "Lethargy mapped energy grid not yet supported."
      call fatal_error()
    case default
      message = "Unknown energy grid method: " // trim(temp_str)
      call fatal_error()
    end select

    ! Verbosity
    if (check_for_node(doc, "verbosity")) then
      call get_node_ptr(doc, "verbosity", node_verb)
      call get_node_value(node_verb, "value", verbosity)
    end if

    ! Number of OpenMP threads
    if (check_for_node(doc, "threads")) then
#ifdef _OPENMP
      if (n_threads == NONE) then
        call get_node_value(doc, "threads", n_threads)
        if (n_threads < 1) then
          message = "Invalid number of threads: " // to_str(n_threads)
          call fatal_error()
        end if
        call omp_set_num_threads(n_threads)
      end if
#else
      message = "Ignoring number of threads."
      call warning()
#endif
    end if

    ! ==========================================================================
    ! EXTERNAL SOURCE

    ! Get pointer to source
    if (check_for_node(doc, "source")) then
      call get_node_ptr(doc, "source", node_source)
    else
      message = "No source specified in settings XML file."
      call fatal_error()
    end if

    ! Check for external source file
    if (check_for_node(node_source, "file")) then
      ! Copy path of source file
      call get_node_value(node_source, "file", path_source)

      ! Check if source file exists
      inquire(FILE=path_source, EXIST=file_exists)
      if (.not. file_exists) then
        message = "Binary source file '" // trim(path_source) // &
             "' does not exist!"
        call fatal_error()
      end if

    else

      ! Spatial distribution for external source
      if (check_for_node(node_source, "space")) then 

        ! Get pointer to spatial distribution
        call get_node_ptr(node_source, "space", node_dist) 

        ! Check for type of spatial distribution
        type = ''
        if (check_for_node(node_dist, "type")) &
             call get_node_value(node_dist, "type", type)
        call lower_case(type)
        select case (trim(type))
        case ('box')
          external_source % type_space = SRC_SPACE_BOX
          coeffs_reqd = 6
        case ('point')
          external_source % type_space = SRC_SPACE_POINT
          coeffs_reqd = 3
        case default
          message = "Invalid spatial distribution for external source: " &
              // trim(type)
          call fatal_error()
        end select

        ! Determine number of parameters specified
        if (check_for_node(node_dist, "parameters")) then
          n = get_arraysize_double(node_dist, "parameters")
        else
          n = 0
        end if

        ! Read parameters for spatial distribution
        if (n < coeffs_reqd) then
          message = "Not enough parameters specified for spatial &
               &distribution of external source."
          call fatal_error()
        elseif (n > coeffs_reqd) then
          message = "Too many parameters specified for spatial &
               &distribution of external source."
          call fatal_error()
        elseif (n > 0) then
          allocate(external_source % params_space(n))
          call get_node_array(node_dist, "parameters", &
               external_source % params_space)
        end if
      else
        message = "No spatial distribution specified for external source."
        call fatal_error()
      end if

      ! Determine external source angular distribution
      if (check_for_node(node_source, "angle")) then

        ! Get pointer to angular distribution
        call get_node_ptr(node_source, "angle", node_dist)

        ! Check for type of angular distribution
        type = ''
        if (check_for_node(node_dist, "type")) &
             call get_node_value(node_dist, "type", type)
        call lower_case(type)
        select case (trim(type))
        case ('isotropic')
          external_source % type_angle = SRC_ANGLE_ISOTROPIC
          coeffs_reqd = 0
        case ('monodirectional')
          external_source % type_angle = SRC_ANGLE_MONO
          coeffs_reqd = 3
        case ('tabular')
          external_source % type_angle = SRC_ANGLE_TABULAR
        case default
          message = "Invalid angular distribution for external source: " &
               // trim(type)
          call fatal_error()
        end select

        ! Determine number of parameters specified
        if (check_for_node(node_dist, "parameters")) then
          n = get_arraysize_double(node_dist, "parameters")
        else
          n = 0
        end if

        ! Read parameters for angle distribution
        if (n < coeffs_reqd) then
          message = "Not enough parameters specified for angle &
               &distribution of external source."
          call fatal_error()
        elseif (n > coeffs_reqd) then
          message = "Too many parameters specified for angle &
               &distribution of external source."
          call fatal_error()
        elseif (n > 0) then
          allocate(external_source % params_angle(n))
          call get_node_array(node_dist, "parameters", &
               external_source % params_angle)
        end if
      else
        ! Set default angular distribution isotropic
        external_source % type_angle  = SRC_ANGLE_ISOTROPIC
      end if

      ! Determine external source energy distribution
      if (check_for_node(node_source, "energy")) then

        ! Get pointer to energy distribution
        call get_node_ptr(node_source, "energy", node_dist)

        ! Check for type of energy distribution
        type = ''
        if (check_for_node(node_dist, "type")) &
          call get_node_value(node_dist, "type", type)
        call lower_case(type)
        select case (trim(type))
        case ('monoenergetic')
          external_source % type_energy = SRC_ENERGY_MONO
          coeffs_reqd = 1
        case ('maxwell')
          external_source % type_energy = SRC_ENERGY_MAXWELL
          coeffs_reqd = 1
        case ('watt')
          external_source % type_energy = SRC_ENERGY_WATT
          coeffs_reqd = 2
        case ('tabular')
          external_source % type_energy = SRC_ENERGY_TABULAR
        case default
          message = "Invalid energy distribution for external source: " &
               // trim(type)
          call fatal_error()
        end select

        ! Determine number of parameters specified
        if (check_for_node(node_dist, "parameters")) then
          n = get_arraysize_double(node_dist, "parameters")
        else
          n = 0
        end if

        ! Read parameters for energy distribution
        if (n < coeffs_reqd) then
          message = "Not enough parameters specified for energy &
               &distribution of external source."
          call fatal_error()
        elseif (n > coeffs_reqd) then
          message = "Too many parameters specified for energy &
               &distribution of external source."
          call fatal_error()
        elseif (n > 0) then
          allocate(external_source % params_energy(n))
          call get_node_array(node_dist, "parameters", &
               external_source % params_energy)
        end if
      else
        ! Set default energy distribution to Watt fission spectrum
        external_source % type_energy = SRC_ENERGY_WATT
        allocate(external_source % params_energy(2))
        external_source % params_energy = (/ 0.988_8, 2.249_8 /)
      end if
    end if

    ! Survival biasing
    if (check_for_node(doc, "survival_biasing")) then
      call get_node_value(doc, "survival_biasing", temp_str)
      call lower_case(temp_str)
      if (trim(temp_str) == 'true' .or. trim(temp_str) == '1') &
           survival_biasing = .true.
    end if

    ! Probability tables
    if (check_for_node(doc, "ptables")) then
      call get_node_value(doc, "ptables", temp_str)
      call lower_case(temp_str)
      if (trim(temp_str) == 'false' .or. trim(temp_str) == '0') &
           urr_ptables_on = .false.
    end if

    ! Cutoffs
    if (check_for_node(doc, "cutoff")) then
      call get_node_ptr(doc, "cutoff", node_cutoff)
      call get_node_value(node_cutoff, "weight", weight_cutoff)
      call get_node_value(node_cutoff, "weight_avg", weight_survive)
    end if

    ! Particle trace
    if (check_for_node(doc, "trace")) then
      call get_node_array(doc, "trace", temp_int_array3)
      trace_batch    = temp_int_array3(1)
      trace_gen      = temp_int_array3(2)
      trace_particle = int(temp_int_array3(3), 8)
    end if

    ! Particle tracks
    if (check_for_node(doc, "track")) then
      ! Make sure that there are three values per particle
      n_tracks = get_arraysize_integer(doc, "track")
      if (mod(n_tracks, 3) /= 0) then
        message = "Number of integers specified in 'track' is not divisible &
             &by 3.  Please provide 3 integers per particle to be tracked."
        call fatal_error()
      end if

      ! Allocate space and get list of tracks
      allocate(temp_int_array(n_tracks))
      call get_node_array(doc, "track", temp_int_array)

      ! Reshape into track_identifiers
      allocate(track_identifiers(3, n_tracks/3))
      track_identifiers = reshape(temp_int_array, [3, n_tracks/3])
    end if

    ! Shannon Entropy mesh
    if (check_for_node(doc, "entropy")) then

      ! Get pointer to entropy node
      call get_node_ptr(doc, "entropy", node_entropy)

      ! Check to make sure enough values were supplied
      if (get_arraysize_double(node_entropy, "lower_left") /= 3) then
        message = "Need to specify (x,y,z) coordinates of lower-left corner &
             &of Shannon entropy mesh."
      elseif (get_arraysize_double(node_entropy, "upper_right") /= 3) then
        message = "Need to specify (x,y,z) coordinates of upper-right corner &
             &of Shannon entropy mesh."
      end if

      ! Allocate mesh object and coordinates on mesh
      allocate(entropy_mesh)
      allocate(entropy_mesh % lower_left(3))
      allocate(entropy_mesh % upper_right(3))

      ! Copy values
      call get_node_array(node_entropy, "lower_left", &
           entropy_mesh % lower_left)
      call get_node_array(node_entropy, "upper_right", &
           entropy_mesh % upper_right)

      ! Check on values provided
      if (.not. all(entropy_mesh % upper_right > entropy_mesh % lower_left)) then
        message = "Upper-right coordinate must be greater than lower-left &
             &coordinate for Shannon entropy mesh."
        call fatal_error()
      end if

      ! Check if dimensions were specified -- if not, they will be calculated
      ! automatically upon first entry into shannon_entropy
      if (check_for_node(node_entropy, "dimension")) then

        ! If so, make sure proper number of values were given
        if (get_arraysize_integer(node_entropy, "dimension") /= 3) then
          message = "Dimension of entropy mesh must be given as three &
               &integers."
          call fatal_error()
        end if

        ! Allocate dimensions
        entropy_mesh % n_dimension = 3
        allocate(entropy_mesh % dimension(3))

        ! Copy dimensions
        call get_node_array(node_entropy, "dimension", entropy_mesh % dimension)
      end if

      ! Turn on Shannon entropy calculation
      entropy_on = .true.
    end if

    ! Uniform fission source weighting mesh
    if (check_for_node(doc, "uniform_fs")) then

      ! Get pointer to ufs node
      call get_node_ptr(doc, "uniform_fs", node_ufs)

      ! Check to make sure enough values were supplied
      if (get_arraysize_double(node_ufs, "lower_left") /= 3) then
        message = "Need to specify (x,y,z) coordinates of lower-left corner &
             &of UFS mesh."
      elseif (get_arraysize_double(node_ufs, "upper_right") /= 3) then
        message = "Need to specify (x,y,z) coordinates of upper-right corner &
             &of UFS mesh."
      elseif (get_arraysize_integer(node_ufs, "dimension") /= 3) then
        message = "Dimension of UFS mesh must be given as three integers."
        call fatal_error()
      end if

      ! Allocate mesh object and coordinates on mesh
      allocate(ufs_mesh)
      allocate(ufs_mesh % lower_left(3))
      allocate(ufs_mesh % upper_right(3))
      allocate(ufs_mesh % width(3))

      ! Allocate dimensions
      ufs_mesh % n_dimension = 3
      allocate(ufs_mesh % dimension(3))

      ! Copy dimensions
      call get_node_array(node_ufs, "dimension", ufs_mesh % dimension)

      ! Copy values
      call get_node_array(node_ufs, "lower_left", ufs_mesh % lower_left)
      call get_node_array(node_ufs, "upper_right", ufs_mesh % upper_right)

      ! Check on values provided
      if (.not. all(ufs_mesh % upper_right > ufs_mesh % lower_left)) then
        message = "Upper-right coordinate must be greater than lower-left &
             &coordinate for UFS mesh."
        call fatal_error()
      end if

      ! Calculate width
      ufs_mesh % width = (ufs_mesh % upper_right - &
           ufs_mesh % lower_left) / ufs_mesh % dimension

      ! Calculate volume fraction of each cell
      ufs_mesh % volume_frac = ONE/real(product(ufs_mesh % dimension),8)

      ! Turn on uniform fission source weighting
      ufs = .true.

      ! Allocate source_frac
      allocate(source_frac(1, ufs_mesh % dimension(1), &
           ufs_mesh % dimension(2), ufs_mesh % dimension(3)))
    end if

    ! Check if the user has specified to write state points
    if (check_for_node(doc, "state_point")) then

      ! Get pointer to state_point node
      call get_node_ptr(doc, "state_point", node_sp)

      ! Determine number of batches at which to store state points
      if (check_for_node(node_sp, "batches")) then
        n_state_points = get_arraysize_integer(node_sp, "batches")
      else
        n_state_points = 0
      end if

      if (n_state_points > 0) then
        ! User gave specific batches to write state points
        allocate(temp_int_array(n_state_points))
        call get_node_array(node_sp, "batches", temp_int_array)
        do i = 1, n_state_points
          call statepoint_batch % add(temp_int_array(i))
        end do
        deallocate(temp_int_array)
      elseif (check_for_node(node_sp, "interval")) then
        ! User gave an interval for writing state points
        call get_node_value(node_sp, "interval", temp_int)
        n_state_points = n_batches / temp_int 
        do i = 1, n_state_points
          call statepoint_batch % add(temp_int * i)
        end do
      else
        ! If neither were specified, write state point at last batch
        n_state_points = 1
        call statepoint_batch % add(n_batches)
      end if
    else
      ! If no <state_point> tag was present, by default write state point at
      ! last batch only
      n_state_points = 1
      call statepoint_batch % add(n_batches)
    end if

    ! Check if the user has specified to write source points
    if (check_for_node(doc, "source_point")) then

      ! Get pointer to source_point node
      call get_node_ptr(doc, "source_point", node_sp)

      ! Determine number of batches at which to store source points
      if (check_for_node(node_sp, "batches")) then
        n_source_points = get_arraysize_integer(node_sp, "batches") 
      else
        n_source_points = 0
      end if

      if (n_source_points > 0) then
        ! User gave specific batches to write source points
        allocate(temp_int_array(n_source_points))
        call get_node_array(node_sp, "batches", temp_int_array)
        do i = 1, n_source_points
          call sourcepoint_batch % add(temp_int_array(i))
        end do
        deallocate(temp_int_array)
      elseif (check_for_node(node_sp, "interval")) then
        ! User gave an interval for writing source points
        call get_node_value(node_sp, "interval", temp_int)
        n_source_points = n_batches / temp_int
        do i = 1, n_source_points
          call sourcepoint_batch % add(temp_int * i)
        end do
      else
        ! If neither were specified, write source points with state points
        n_source_points = n_state_points
        do i = 1, n_state_points
          call sourcepoint_batch % add(statepoint_batch % get_item(i))
        end do
      end if

      ! Check if the user has specified to write binary source file
      if (check_for_node(node_sp, "source_separate")) then
        call get_node_value(node_sp, "source_separate", temp_str)
        call lower_case(temp_str)
        if (trim(temp_str) == 'true' .or. &
             trim(temp_str) == '1') source_separate = .true.
      end if
      if (check_for_node(node_sp, "source_write")) then
        call get_node_value(node_sp, "source_write", temp_str)
        call lower_case(temp_str)
        if (trim(temp_str) == 'false' .or. &
             trim(temp_str) == '0') source_write = .false.
<<<<<<< HEAD
      end if
      if (check_for_node(node_sp, "overwrite_latest")) then
        call get_node_value(node_sp, "overwrite_latest", temp_str)
        call lower_case(temp_str)
        if (trim(temp_str) == 'true' .or. &
             trim(temp_str) == '1') source_latest = .true.
=======
>>>>>>> ad1235db
      end if
    else
      ! If no <source_point> tag was present, by default we keep source bank in
      ! statepoint file and write it out at statepoints intervals 
      source_separate = .false.
      n_source_points = n_state_points
      do i = 1, n_state_points
        call sourcepoint_batch % add(statepoint_batch % get_item(i))
      end do
    end if

    ! If source is not seperate and is to be written out in the statepoint file,
    ! make sure that the sourcepoint batch numbers are contained in the
    ! statepoint list
    if (.not. source_separate) then
      check = .true.
      do i = 1, n_source_points
        check = statepoint_batch % contains(sourcepoint_batch % get_item(i))
        if (.not. check) then
          message = 'Sourcepoint batches are not a subset&
                    & of statepoint batches.'
          call fatal_error()
        end if
      end do
    end if

    ! Check if the user has specified to not reduce tallies at the end of every
    ! batch
    if (check_for_node(doc, "no_reduce")) then
      call get_node_value(doc, "no_reduce", temp_str)
      call lower_case(temp_str)
      if (trim(temp_str) == 'true' .or. trim(temp_str) == '1') &
        reduce_tallies = .false.
    end if

    ! Check if the user has specified to use confidence intervals for
    ! uncertainties rather than standard deviations
    if (check_for_node(doc, "confidence_intervals")) then
      call get_node_value(doc, "confidence_intervals", temp_str)
      call lower_case(temp_str)
      if (trim(temp_str) == 'true' .or. &
           trim(temp_str) == '1') confidence_intervals = .true.
    end if

    ! Check for output options
    if (check_for_node(doc, "output")) then

      ! Get pointer to output node
      call get_node_ptr(doc, "output", node_output)

      ! Check for summary option
      if (check_for_node(node_output, "summary")) then
        call get_node_value(node_output, "summary", temp_str)
        call lower_case(temp_str)
        if (trim(temp_str) == 'true' .or. &
             trim(temp_str) == '1') output_summary = .true.
      end if

      ! Check for cross sections option
      if (check_for_node(node_output, "cross_sections")) then
        call get_node_value(node_output, "cross_sections", temp_str)
        call lower_case(temp_str)
        if (trim(temp_str) == 'true' .or. &
             trim(temp_str) == '1') output_xs = .true.
      end if

      ! Check for ASCII tallies output option
      if (check_for_node(node_output, "tallies")) then
        call get_node_value(node_output, "tallies", temp_str)
        call lower_case(temp_str)
        if (trim(temp_str) == 'false' .or. &
             trim(temp_str) == '0') output_tallies = .false.
      end if
    end if

    ! Check for cmfd run
    if (check_for_node(doc, "run_cmfd")) then
      call get_node_value(doc, "run_cmfd", temp_str)
      call lower_case(temp_str)
      if (trim(temp_str) == 'true' .or. trim(temp_str) == '1') then
        cmfd_run = .true.
#ifndef PETSC
        if (master) then
          message = 'CMFD is not available, compile OpenMC with PETSc'
          call fatal_error()
        end if
#endif
      end if
    end if

    ! Close settings XML file
    call close_xmldoc(doc)

  end subroutine read_settings_xml

!===============================================================================
! READ_GEOMETRY_XML reads data from a geometry.xml file and parses it, checking
! for errors and placing properly-formatted data in the right data structures
!===============================================================================

  subroutine read_geometry_xml()

    integer :: i, j, k, m
    integer :: n
    integer :: n_x, n_y, n_z
    integer :: universe_num
    integer :: n_cells_in_univ
    integer :: coeffs_reqd
    integer :: mid
    integer :: temp_int_array3(3)
    integer, allocatable :: temp_int_array(:)
    real(8) :: phi, theta, psi
    logical :: file_exists
    logical :: boundary_exists
    character(MAX_LINE_LEN) :: filename
    character(MAX_WORD_LEN) :: word
    type(Cell),    pointer :: c => null()
    type(Surface), pointer :: s => null()
    type(Lattice), pointer :: lat => null()
    type(Node), pointer :: doc => null()
    type(Node), pointer :: node_cell => null()
    type(Node), pointer :: node_surf => null()
    type(Node), pointer :: node_lat => null()
    type(NodeList), pointer :: node_cell_list => null()
    type(NodeList), pointer :: node_surf_list => null()
    type(NodeList), pointer :: node_lat_list => null()

    ! Display output message
    message = "Reading geometry XML file..."
    call write_message(5)

    ! ==========================================================================
    ! READ CELLS FROM GEOMETRY.XML

    ! Check if geometry.xml exists
    filename = trim(path_input) // "geometry.xml"
    inquire(FILE=filename, EXIST=file_exists)
    if (.not. file_exists) then
      message = "Geometry XML file '" // trim(filename) // "' does not exist!"
      call fatal_error()
    end if

    ! Parse geometry.xml file
    call open_xmldoc(doc, filename)

    ! Get pointer to list of XML <cell>
    call get_node_list(doc, "cell", node_cell_list)

    ! Get number of <cell> tags
    n_cells = get_list_size(node_cell_list)

    ! Check for no cells
    if (n_cells == 0) then
      message = "No cells found in geometry.xml!"
      call fatal_error()
    end if

    ! Allocate cells array
    allocate(cells(n_cells))

    if (check_overlaps) then
      allocate(overlap_check_cnt(n_cells))
      overlap_check_cnt = 0
    end if

    n_universes = 0
    do i = 1, n_cells
      c => cells(i)

      ! Get pointer to i-th cell node
      call get_list_item(node_cell_list, i, node_cell)

      ! Copy data into cells
      if (check_for_node(node_cell, "id")) then
        call get_node_value(node_cell, "id", c % id)
      else
        message = "Must specify id of cell in geometry XML file."
        call fatal_error()
      end if
      if (check_for_node(node_cell, "universe")) then
        call get_node_value(node_cell, "universe", c % universe)
      else
        c % universe = NONE
      end if
      if (check_for_node(node_cell, "fill")) then
        call get_node_value(node_cell, "fill", c % fill)
      else
        c % fill = NONE
      end if

      ! Check to make sure 'id' hasn't been used
      if (cell_dict % has_key(c % id)) then
        message = "Two or more cells use the same unique ID: " // to_str(c % id)
        call fatal_error()
      end if

      ! Read material
      word = ''
      if (check_for_node(node_cell, "material")) &
        call get_node_value(node_cell, "material", word)
      call lower_case(word)
      select case(word)
      case ('void')
        c % material = MATERIAL_VOID

      case ('')
        ! This case is called if no material was specified
        c % material = NONE

      case default
        c % material = int(str_to_int(word), 4)

        ! Check for error
        if (c % material == ERROR_INT) then
          message = "Invalid material specified on cell " // to_str(c % id)
          call fatal_error()
        end if
      end select

      ! Check to make sure that either material or fill was specified
      if (c % material == NONE .and. c % fill == NONE) then
        message = "Neither material nor fill was specified for cell " // & 
             trim(to_str(c % id))
        call fatal_error()
      end if

      ! Check to make sure that both material and fill haven't been
      ! specified simultaneously
      if (c % material /= NONE .and. c % fill /= NONE) then
        message = "Cannot specify material and fill simultaneously"
        call fatal_error()
      end if

      ! Check to make sure that surfaces were specified
      if (.not. check_for_node(node_cell, "surfaces")) then
        message = "No surfaces specified for cell " // &
             trim(to_str(c % id))
        call fatal_error()
      end if

      ! Allocate array for surfaces and copy
      n = get_arraysize_integer(node_cell, "surfaces")
      c % n_surfaces = n
      allocate(c % surfaces(n))
      call get_node_array(node_cell, "surfaces", c % surfaces)

      ! Rotation matrix
      if (check_for_node(node_cell, "rotation")) then
        ! Rotations can only be applied to cells that are being filled with
        ! another universe
        if (c % fill == NONE) then
          message = "Cannot apply a rotation to cell " // trim(to_str(&
               c % id)) // " because it is not filled with another universe"
          call fatal_error()
        end if

        ! Read number of rotation parameters
        n = get_arraysize_double(node_cell, "rotation")
        if (n /= 3) then
          message = "Incorrect number of rotation parameters on cell " // &
               to_str(c % id)
          call fatal_error()
        end if

        ! Copy rotation angles in x,y,z directions
        call get_node_array(node_cell, "rotation", temp_int_array3)
        phi   = -temp_int_array3(1) * PI/180.0_8
        theta = -temp_int_array3(2) * PI/180.0_8
        psi   = -temp_int_array3(3) * PI/180.0_8

        ! Calculate rotation matrix based on angles given
        allocate(c % rotation(3,3))
        c % rotation = reshape((/ &
             cos(theta)*cos(psi), cos(theta)*sin(psi), -sin(theta), &
             -cos(phi)*sin(psi) + sin(phi)*sin(theta)*cos(psi), &
             cos(phi)*cos(psi) + sin(phi)*sin(theta)*sin(psi), &
             sin(phi)*cos(theta), &
             sin(phi)*sin(psi) + cos(phi)*sin(theta)*cos(psi), &
             -sin(phi)*cos(psi) + cos(phi)*sin(theta)*sin(psi), &
             cos(phi)*cos(theta) /), (/ 3,3 /))
      end if

      ! Translation vector
      if (check_for_node(node_cell, "translation")) then
        ! Translations can only be applied to cells that are being filled with
        ! another universe
        if (c % fill == NONE) then
          message = "Cannot apply a translation to cell " // trim(to_str(&
               c % id)) // " because it is not filled with another universe"
          call fatal_error()
        end if

        ! Read number of translation parameters
        n = get_arraysize_double(node_cell, "translation")
        if (n /= 3) then
          message = "Incorrect number of translation parameters on cell " &
               // to_str(c % id)
          call fatal_error()
        end if

        ! Copy translation vector
        allocate(c % translation(3))
        call get_node_array(node_cell, "translation", c % translation)
      end if

      ! Add cell to dictionary
      call cell_dict % add_key(c % id, i)

      ! For cells, we also need to check if there's a new universe --
      ! also for every cell add 1 to the count of cells for the
      ! specified universe
      universe_num = c % universe
      if (.not. cells_in_univ_dict % has_key(universe_num)) then
        n_universes = n_universes + 1
        n_cells_in_univ = 1
        call universe_dict % add_key(universe_num, n_universes)
      else
        n_cells_in_univ = 1 + cells_in_univ_dict % get_key(universe_num)
      end if
      call cells_in_univ_dict % add_key(universe_num, n_cells_in_univ)

    end do

    ! ==========================================================================
    ! READ SURFACES FROM GEOMETRY.XML

    ! This variable is used to check whether at least one boundary condition was
    ! applied to a surface
    boundary_exists = .false.

    ! get pointer to list of xml <surface>
    call get_node_list(doc, "surface", node_surf_list)

    ! Get number of <surface> tags
    n_surfaces = get_list_size(node_surf_list)

    ! Check for no surfaces
    if (n_surfaces == 0) then
      message = "No surfaces found in geometry.xml!"
      call fatal_error()
    end if

    ! Allocate cells array
    allocate(surfaces(n_surfaces))

    do i = 1, n_surfaces
      s => surfaces(i)

      ! Get pointer to i-th surface node
      call get_list_item(node_surf_list, i, node_surf)

      ! Copy data into cells
      if (check_for_node(node_surf, "id")) then
        call get_node_value(node_surf, "id", s % id)
      else
        message = "Must specify id of surface in geometry XML file."
        call fatal_error()
      end if

      ! Check to make sure 'id' hasn't been used
      if (surface_dict % has_key(s % id)) then
        message = "Two or more surfaces use the same unique ID: " // &
             to_str(s % id)
        call fatal_error()
      end if

      ! Copy and interpret surface type
      word = ''
      if (check_for_node(node_surf, "type")) &
        call get_node_value(node_surf, "type", word)
      call lower_case(word)
      select case(trim(word))
      case ('x-plane')
        s % type = SURF_PX
        coeffs_reqd  = 1
      case ('y-plane')
        s % type = SURF_PY
        coeffs_reqd  = 1
      case ('z-plane')
        s % type = SURF_PZ
        coeffs_reqd  = 1
      case ('plane')
        s % type = SURF_PLANE
        coeffs_reqd  = 4
      case ('x-cylinder')
        s % type = SURF_CYL_X
        coeffs_reqd  = 3
      case ('y-cylinder')
        s % type = SURF_CYL_Y
        coeffs_reqd  = 3
      case ('z-cylinder')
        s % type = SURF_CYL_Z
        coeffs_reqd  = 3
      case ('sphere')
        s % type = SURF_SPHERE
        coeffs_reqd  = 4
      case ('x-cone')
        s % type = SURF_CONE_X
        coeffs_reqd  = 4
      case ('y-cone')
        s % type = SURF_CONE_Y
        coeffs_reqd  = 4
      case ('z-cone')
        s % type = SURF_CONE_Z
        coeffs_reqd  = 4
      case default
        message = "Invalid surface type: " // trim(word)
        call fatal_error()
      end select

      ! Check to make sure that the proper number of coefficients
      ! have been specified for the given type of surface. Then copy
      ! surface coordinates.

      n = get_arraysize_double(node_surf, "coeffs")
      if (n < coeffs_reqd) then
        message = "Not enough coefficients specified for surface: " // & 
             trim(to_str(s % id))
        call fatal_error()
      elseif (n > coeffs_reqd) then
        message = "Too many coefficients specified for surface: " // &
             trim(to_str(s % id))
        call fatal_error()
      else
        allocate(s % coeffs(n))
        call get_node_array(node_surf, "coeffs", s % coeffs)
      end if

      ! Boundary conditions
      word = ''
      if (check_for_node(node_surf, "boundary")) &
        call get_node_value(node_surf, "boundary", word)
      call lower_case(word)
      select case (trim(word))
      case ('transmission', 'transmit', '')
        s % bc = BC_TRANSMIT
      case ('vacuum')
        s % bc = BC_VACUUM
        boundary_exists = .true.
      case ('reflective', 'reflect', 'reflecting')
        s % bc = BC_REFLECT
        boundary_exists = .true.
      case default
        message = "Unknown boundary condition '" // trim(word) // &
             "' specified on surface " // trim(to_str(s % id))
        call fatal_error()
      end select

      ! Add surface to dictionary
      call surface_dict % add_key(s % id, i)

    end do

    ! Check to make sure a boundary condition was applied to at least one
    ! surface
    if (.not. boundary_exists) then
      message = "No boundary conditions were applied to any surfaces!"
      call fatal_error()
    end if

    ! ==========================================================================
    ! READ LATTICES FROM GEOMETRY.XML

    ! Get pointer to list of XML <lattice>
    call get_node_list(doc, "lattice", node_lat_list)

    ! Allocate lattices array
    n_lattices = get_list_size(node_lat_list)
    allocate(lattices(n_lattices))

    do i = 1, n_lattices
      lat => lattices(i)

      ! Get pointer to i-th lattice
      call get_list_item(node_lat_list, i, node_lat)

      ! ID of lattice
      if (check_for_node(node_lat, "id")) then
        call get_node_value(node_lat, "id", lat % id)
      else
        message = "Must specify id of lattice in geometry XML file."
        call fatal_error()
      end if

      ! Check to make sure 'id' hasn't been used
      if (lattice_dict % has_key(lat % id)) then
        message = "Two or more lattices use the same unique ID: " // &
             to_str(lat % id)
        call fatal_error()
      end if

      ! Read lattice type
      word = ''
      if (check_for_node(node_lat, "type")) &
        call get_node_value(node_lat, "type", word)
      call lower_case(word)
      select case (trim(word))
      case ('rect', 'rectangle', 'rectangular')
        lat % type = LATTICE_RECT
      case ('hex', 'hexagon', 'hexagonal')
        lat % type = LATTICE_HEX
      case default
        message = "Invalid lattice type: " // trim(word)
        call fatal_error()
      end select

      ! Read number of lattice cells in each dimension
      n = get_arraysize_integer(node_lat, "dimension")
      if (n /= 2 .and. n /= 3) then
        message = "Lattice must be two or three dimensions."
        call fatal_error()
      end if

      lat % n_dimension = n
      allocate(lat % dimension(n))
      call get_node_array(node_lat, "dimension", lat % dimension)

      ! Read lattice lower-left location
      if (size(lat % dimension) /= &
          get_arraysize_double(node_lat, "lower_left")) then
        message = "Number of entries on <lower_left> must be the same as &
             &the number of entries on <dimension>."
        call fatal_error()
      end if

      allocate(lat % lower_left(n))
      call get_node_array(node_lat, "lower_left", lat % lower_left)

      ! Read lattice widths
      if (size(lat % dimension) /= &
          get_arraysize_double(node_lat, "width")) then
        message = "Number of entries on <width> must be the same as &
             &the number of entries on <lower_left>."
        call fatal_error()
      end if

      allocate(lat % width(n))
      call get_node_array(node_lat, "width", lat % width)

      ! Copy number of dimensions
      n_x = lat % dimension(1)
      n_y = lat % dimension(2)
      if (lat % n_dimension == 3) then
        n_z = lat % dimension(3)
      else
        n_z = 1
      end if
      allocate(lat % universes(n_x, n_y, n_z))

      ! Check that number of universes matches size
      n = get_arraysize_integer(node_lat, "universes")
      if (n /= n_x*n_y*n_z) then
        message = "Number of universes on <universes> does not match size of &
             &lattice " // trim(to_str(lat % id)) // "."
        call fatal_error()
      end if

      allocate(temp_int_array(n))
      call get_node_array(node_lat, "universes", temp_int_array)

      ! Read universes
      do m = 1, n_z
        do k = 0, n_y - 1
          do j = 1, n_x
            lat % universes(j, n_y - k, m) = &
               temp_int_array(j + n_x*k + n_x*n_y*(m-1))
          end do
        end do
      end do
      deallocate(temp_int_array)

      ! Read material for area outside lattice
      lat % outside = MATERIAL_VOID
      if (check_for_node(node_lat, "outside")) then
        call get_node_value(node_lat, "outside", mid)
        if (mid == 0 .or. mid == MATERIAL_VOID) then
          lat % outside = MATERIAL_VOID
        else
          lat % outside = mid
        end if
      end if

      ! Add lattice to dictionary
      call lattice_dict % add_key(lat % id, i)

    end do

    ! Close geometry XML file
    call close_xmldoc(doc)

  end subroutine read_geometry_xml

!===============================================================================
! READ_MATERIAL_XML reads data from a materials.xml file and parses it, checking
! for errors and placing properly-formatted data in the right data structures
!===============================================================================

  subroutine read_materials_xml()

    integer :: i             ! loop index for materials
    integer :: j             ! loop index for nuclides
    integer :: n             ! number of nuclides
    integer :: n_sab         ! number of sab tables for a material
    integer :: index_list    ! index in xs_listings array
    integer :: index_nuclide ! index in nuclides
    integer :: index_sab     ! index in sab_tables
    real(8) :: val           ! value entered for density
    real(8) :: temp_dble     ! temporary double prec. real
    logical :: file_exists   ! does materials.xml exist?
    logical :: sum_density   ! density is taken to be sum of nuclide densities
    character(12) :: name    ! name of isotope, e.g. 92235.03c
    character(12) :: alias   ! alias of nuclide, e.g. U-235.03c
    character(MAX_WORD_LEN) :: units    ! units on density
    character(MAX_LINE_LEN) :: filename ! absolute path to materials.xml
    character(MAX_LINE_LEN) :: temp_str ! temporary string when reading
    type(ListChar) :: list_names   ! temporary list of nuclide names
    type(ListReal) :: list_density ! temporary list of nuclide densities
    type(Material),    pointer :: mat => null()
    type(Node), pointer :: doc => null()
    type(Node), pointer :: node_mat => null()
    type(Node), pointer :: node_dens => null()
    type(Node), pointer :: node_nuc => null()
    type(Node), pointer :: node_ele => null()
    type(Node), pointer :: node_sab => null()
    type(NodeList), pointer :: node_mat_list => null()
    type(NodeList), pointer :: node_nuc_list => null()
    type(NodeList), pointer :: node_ele_list => null()
    type(NodeList), pointer :: node_sab_list => null()

    ! Display output message
    message = "Reading materials XML file..."
    call write_message(5)

    ! Check is materials.xml exists
    filename = trim(path_input) // "materials.xml"
    inquire(FILE=filename, EXIST=file_exists)
    if (.not. file_exists) then
      message = "Material XML file '" // trim(filename) // "' does not exist!"
      call fatal_error()
    end if

    ! Initialize default cross section variable
    default_xs = ""

    ! Parse materials.xml file
    call open_xmldoc(doc, filename)

    ! Copy default cross section if present
    if (check_for_node(doc, "default_xs")) &
      call get_node_value(doc, "default_xs", default_xs)

    ! Get pointer to list of XML <material>
    call get_node_list(doc, "material", node_mat_list)

    ! Allocate cells array
    n_materials = get_list_size(node_mat_list)
    allocate(materials(n_materials))

    ! Initialize count for number of nuclides/S(a,b) tables
    index_nuclide = 0
    index_sab = 0

    do i = 1, n_materials
      mat => materials(i)

      ! Get pointer to i-th material node
      call get_list_item(node_mat_list, i, node_mat)

      ! Copy material id
      if (check_for_node(node_mat, "id")) then
        call get_node_value(node_mat, "id", mat % id)
      else
        message = "Must specify id of material in materials XML file"
        call fatal_error()
      end if

      ! Check to make sure 'id' hasn't been used
      if (material_dict % has_key(mat % id)) then
        message = "Two or more materials use the same unique ID: " // &
             to_str(mat % id)
        call fatal_error()
      end if

      if (run_mode == MODE_PLOTTING) then
        ! add to the dictionary and skip xs processing
        call material_dict % add_key(mat % id, i)
        cycle
      end if

      ! =======================================================================
      ! READ AND PARSE <density> TAG

      ! Get pointer to density element
      if (check_for_node(node_mat, "density")) then
        call get_node_ptr(node_mat, "density", node_dens)
      else
        message = "Must specify density element in material " // &
                  trim(to_str(mat % id))
        call fatal_error()
      end if

      ! Initialize value to zero
      val = ZERO

      ! Copy units
      call get_node_value(node_dens, "units", units)

      if (units == 'sum') then
        ! If the user gave the units as 'sum', then the total density of the
        ! material is taken to be the sum of the atom fractions listed on the
        ! nuclides

        sum_density = .true.

      else
        ! Copy value
        call get_node_value(node_dens, "value", val)

        ! Check for erroneous density
        sum_density = .false.
        if (val <= ZERO) then
          message = "Need to specify a positive density on material " // &
               trim(to_str(mat % id)) // "."
          call fatal_error()
        end if

        ! Adjust material density based on specified units
        call lower_case(units)
        select case(trim(units))
        case ('g/cc', 'g/cm3')
          mat % density = -val
        case ('kg/m3')
          mat % density = -0.001 * val
        case ('atom/b-cm')
          mat % density = val
        case ('atom/cm3', 'atom/cc')
          mat % density = 1.0e-24 * val
        case default
          message = "Unkwown units '" // trim(units) &
               // "' specified on material " // trim(to_str(mat % id))
          call fatal_error()
        end select
      end if

      ! =======================================================================
      ! READ AND PARSE <nuclide> TAGS

      ! Check to ensure material has at least one nuclide
      if (.not. check_for_node(node_mat, "nuclide") .and. &
           .not. check_for_node(node_mat, "element")) then
        message = "No nuclides or natural elements specified on material " // &
             trim(to_str(mat % id))
        call fatal_error()
      end if

      ! Get pointer list of XML <nuclide>
      call get_node_list(node_mat, "nuclide", node_nuc_list)

      ! Create list of nuclides based on those specified plus natural elements
      INDIVIDUAL_NUCLIDES: do j = 1, get_list_size(node_nuc_list)
        ! Combine nuclide identifier and cross section and copy into names
        call get_list_item(node_nuc_list, j, node_nuc)

        ! Check for empty name on nuclide
        if (.not.check_for_node(node_nuc, "name")) then
          message = "No name specified on nuclide in material " // &
               trim(to_str(mat % id))
          call fatal_error()
        end if

        ! Check for cross section
        if (.not.check_for_node(node_nuc, "xs")) then
          if (default_xs == '') then
            message = "No cross section specified for nuclide in material " &
                 // trim(to_str(mat % id))
            call fatal_error()
          else
            name = trim(default_xs)
          end if
        end if

        ! store full name
        call get_node_value(node_nuc, "name", temp_str)
        if (check_for_node(node_nuc, "xs")) &
          call get_node_value(node_nuc, "xs", name)
        name = trim(temp_str) // "." // trim(name)

        ! save name and density to list
        call list_names % append(name)

        ! Check if no atom/weight percents were specified or if both atom and
        ! weight percents were specified
        if (.not.check_for_node(node_nuc, "ao") .and. &
            .not.check_for_node(node_nuc, "wo")) then
          message = "No atom or weight percent specified for nuclide " // &
               trim(name)
          call fatal_error()
        elseif (check_for_node(node_nuc, "ao") .and. &
                check_for_node(node_nuc, "wo")) then
          message = "Cannot specify both atom and weight percents for a &
               &nuclide: " // trim(name)
          call fatal_error()
        end if

        ! Copy atom/weight percents
        if (check_for_node(node_nuc, "ao")) then
          call get_node_value(node_nuc, "ao", temp_dble)
          call list_density % append(temp_dble)
        else
          call get_node_value(node_nuc, "wo", temp_dble)
          call list_density % append(-temp_dble)
        end if
      end do INDIVIDUAL_NUCLIDES

      ! =======================================================================
      ! READ AND PARSE <element> TAGS

      ! Get pointer list of XML <element>
      call get_node_list(node_mat, "element", node_ele_list)

      NATURAL_ELEMENTS: do j = 1, get_list_size(node_ele_list)
        call get_list_item(node_ele_list, j, node_ele)

        ! Check for empty name on natural element
        if (.not.check_for_node(node_ele, "name")) then
          message = "No name specified on nuclide in material " // &
               trim(to_str(mat % id))
          call fatal_error()
        end if
        call get_node_value(node_ele, "name", name)

        ! Check for cross section
        if (.not.check_for_node(node_ele, "xs")) then
          if (default_xs == '') then
            message = "No cross section specified for nuclide in material " &
                 // trim(to_str(mat % id))
            call fatal_error()
          else
            temp_str = trim(default_xs)
          end if
        end if

        ! Check if no atom/weight percents were specified or if both atom and
        ! weight percents were specified
        if (.not.check_for_node(node_ele, "ao") .and. &
            .not.check_for_node(node_ele, "wo")) then
          message = "No atom or weight percent specified for element " // &
               trim(name)
          call fatal_error()
        elseif (check_for_node(node_ele, "ao") .and. &
                check_for_node(node_ele, "wo")) then
          message = "Cannot specify both atom and weight percents for a &
               &element: " // trim(name)
          call fatal_error()
        end if

        ! Expand element into naturally-occurring isotopes
        if (check_for_node(node_ele, "ao")) then
          call get_node_value(node_ele, "ao", temp_dble)
          call expand_natural_element(name, temp_str, temp_dble, &
               list_names, list_density)
        else
          message = "The ability to expand a natural element based on weight &
               &percentage is not yet supported."
          call fatal_error()
        end if
      end do NATURAL_ELEMENTS

      ! ========================================================================
      ! COPY NUCLIDES TO ARRAYS IN MATERIAL

      ! allocate arrays in Material object
      n = list_names % size()
      mat % n_nuclides = n
      allocate(mat % names(n))
      allocate(mat % nuclide(n))
      allocate(mat % atom_density(n))

      ALL_NUCLIDES: do j = 1, mat % n_nuclides
        ! Check that this nuclide is listed in the cross_sections.xml file
        name = trim(list_names % get_item(j))
        if (.not. xs_listing_dict % has_key(name)) then
          message = "Could not find nuclide " // trim(name) // &
               " in cross_sections.xml file!"
          call fatal_error()
        end if

        ! Check to make sure cross-section is continuous energy neutron table
        n = len_trim(name)
        if (name(n:n) /= 'c') then
          message = "Cross-section table " // trim(name) // & 
               " is not a continuous-energy neutron table."
          call fatal_error()
        end if

        ! Find xs_listing and set the name/alias according to the listing
        index_list = xs_listing_dict % get_key(name)
        name       = xs_listings(index_list) % name
        alias      = xs_listings(index_list) % alias

        ! If this nuclide hasn't been encountered yet, we need to add its name
        ! and alias to the nuclide_dict
        if (.not. nuclide_dict % has_key(name)) then
          index_nuclide    = index_nuclide + 1
          mat % nuclide(j) = index_nuclide

          call nuclide_dict % add_key(name, index_nuclide)
          call nuclide_dict % add_key(alias, index_nuclide)
        else
          mat % nuclide(j) = nuclide_dict % get_key(name)
        end if

        ! Copy name and atom/weight percent
        mat % names(j) = name
        mat % atom_density(j) = list_density % get_item(j)
      end do ALL_NUCLIDES

      ! Check to make sure either all atom percents or all weight percents are
      ! given
      if (.not. (all(mat % atom_density > ZERO) .or. & 
           all(mat % atom_density < ZERO))) then
        message = "Cannot mix atom and weight percents in material " // &
             to_str(mat % id)
        call fatal_error()
      end if

      ! Determine density if it is a sum value
      if (sum_density) mat % density = sum(mat % atom_density)

      ! Clear lists
      call list_names % clear()
      call list_density % clear()

      ! =======================================================================
      ! READ AND PARSE <sab> TAG FOR S(a,b) DATA

      ! Get pointer list to XML <sab>
      call get_node_list(node_mat, "sab", node_sab_list)

      n_sab = get_list_size(node_sab_list)
      if (n_sab > 0) then
        ! Set number of S(a,b) tables
        mat % n_sab = n_sab

        ! Allocate names and indices for nuclides and tables
        allocate(mat % sab_names(n_sab))
        allocate(mat % i_sab_nuclides(n_sab))
        allocate(mat % i_sab_tables(n_sab))

        ! Initialize i_sab_nuclides
        mat % i_sab_nuclides = NONE

        do j = 1, n_sab
          ! Get pointer to S(a,b) table
          call get_list_item(node_sab_list, j, node_sab)

          ! Determine name of S(a,b) table
          if (.not.check_for_node(node_sab, "name") .or. &
              .not.check_for_node(node_sab, "xs")) then
            message = "Need to specify <name> and <xs> for S(a,b) table."
            call fatal_error()
          end if
          call get_node_value(node_sab, "name", name)
          call get_node_value(node_sab, "xs", temp_str)
          name = trim(name) // "." // trim(temp_str)
          mat % sab_names(j) = name

          ! Check that this nuclide is listed in the cross_sections.xml file
          if (.not. xs_listing_dict % has_key(name)) then
            message = "Could not find S(a,b) table " // trim(name) // &
                 " in cross_sections.xml file!"
            call fatal_error()
          end if

          ! Find index in xs_listing and set the name and alias according to the
          ! listing
          index_list = xs_listing_dict % get_key(name)
          name       = xs_listings(index_list) % name

          ! If this S(a,b) table hasn't been encountered yet, we need to add its
          ! name and alias to the sab_dict
          if (.not. sab_dict % has_key(name)) then
            index_sab = index_sab + 1
            mat % i_sab_tables(j) = index_sab
            call sab_dict % add_key(name, index_sab)
          else
            mat % i_sab_tables(j) = sab_dict % get_key(name)
          end if
        end do
      end if

      ! Add material to dictionary
      call material_dict % add_key(mat % id, i)
    end do

    ! Set total number of nuclides and S(a,b) tables
    n_nuclides_total = index_nuclide
    n_sab_tables     = index_sab

    ! Close materials XML file
    call close_xmldoc(doc)

  end subroutine read_materials_xml

!===============================================================================
! READ_TALLIES_XML reads data from a tallies.xml file and parses it, checking
! for errors and placing properly-formatted data in the right data structures
!===============================================================================

  subroutine read_tallies_xml()

    integer :: i             ! loop over user-specified tallies
    integer :: j             ! loop over words
    integer :: k             ! another loop index
    integer :: l             ! another loop index
    integer :: id            ! user-specified identifier
    integer :: i_mesh        ! index in meshes array
    integer :: n             ! size of arrays in mesh specification
    integer :: n_words       ! number of words read
    integer :: n_filters     ! number of filters
    integer :: n_new         ! number of new scores to add based on Pn tally
    integer :: n_scores      ! number of tot scores after adjusting for Pn tally
    integer :: n_order       ! Scattering order requested
    integer :: n_order_pos   ! Position of Scattering order in score name string
    integer :: MT            ! user-specified MT for score
    integer :: iarray3(3)    ! temporary integer array
    logical :: file_exists   ! does tallies.xml file exist?
    real(8) :: rarray3(3)    ! temporary double prec. array
    character(MAX_LINE_LEN) :: filename
    character(MAX_WORD_LEN) :: word
    character(MAX_WORD_LEN) :: score_name
    character(MAX_WORD_LEN) :: temp_str
    character(MAX_WORD_LEN), allocatable :: sarray(:)
    type(ElemKeyValueCI), pointer :: pair_list => null()
    type(TallyObject),    pointer :: t => null()
    type(StructuredMesh), pointer :: m => null()
    type(TallyFilter), allocatable :: filters(:) ! temporary filters
    type(Node), pointer :: doc => null()
    type(Node), pointer :: node_mesh => null()
    type(Node), pointer :: node_tal => null()
    type(Node), pointer :: node_filt => null()
    type(NodeList), pointer :: node_mesh_list => null()
    type(NodeList), pointer :: node_tal_list => null()
    type(NodeList), pointer :: node_filt_list => null()

    ! Check if tallies.xml exists
    filename = trim(path_input) // "tallies.xml"
    inquire(FILE=filename, EXIST=file_exists)
    if (.not. file_exists) then
      ! Since a tallies.xml file is optional, no error is issued here
      return
    end if

    ! Display output message
    message = "Reading tallies XML file..."
    call write_message(5)

    ! Parse tallies.xml file
    call open_xmldoc(doc, filename)

    ! ==========================================================================
    ! DETERMINE SIZE OF ARRAYS AND ALLOCATE

    ! Get pointer list to XML <mesh>
    call get_node_list(doc, "mesh", node_mesh_list)

    ! Get pointer list to XML <tally>
    call get_node_list(doc, "tally", node_tal_list)

    ! Check for user meshes
    n_user_meshes = get_list_size(node_mesh_list)
    if (cmfd_run) then
      n_meshes = n_user_meshes + n_cmfd_meshes
    else
      n_meshes = n_user_meshes
    end if

    ! Allocate mesh array
    if (n_meshes > 0) allocate(meshes(n_meshes))

    ! Check for user tallies
    n_user_tallies = get_list_size(node_tal_list)
    if (n_user_tallies == 0) then
      message = "No tallies present in tallies.xml file!"
      call warning()
    end if

    ! Allocate tally array
    if (n_user_tallies > 0) then
      call add_tallies("user", n_user_tallies)
    end if

    ! Check for <assume_separate> setting
    if (check_for_node(doc, "assume_separate")) then
      call get_node_value(doc, "assume_separate", temp_str)
      call lower_case(temp_str)
      if (trim(temp_str) == 'true' .or. trim(temp_str) == '1') &
        assume_separate = .true.
    end if

    ! ==========================================================================
    ! READ MESH DATA

    do i = 1, n_user_meshes
      m => meshes(i)

      ! Get pointer to mesh node
      call get_list_item(node_mesh_list, i, node_mesh)

      ! Copy mesh id
      if (check_for_node(node_mesh, "id")) then
        call get_node_value(node_mesh, "id", m % id)
      else
        message = "Must specify id for mesh in tally XML file."
        call fatal_error()
      end if

      ! Check to make sure 'id' hasn't been used
      if (mesh_dict % has_key(m % id)) then
        message = "Two or more meshes use the same unique ID: " // &
             to_str(m % id)
        call fatal_error()
      end if

      ! Read mesh type
      temp_str = ''
      if (check_for_node(node_mesh, "type")) &
        call get_node_value(node_mesh, "type", temp_str)
      call lower_case(temp_str)
      select case (trim(temp_str))
      case ('rect', 'rectangle', 'rectangular')
        m % type = LATTICE_RECT
      case ('hex', 'hexagon', 'hexagonal')
        m % type = LATTICE_HEX
      case default
        message = "Invalid mesh type: " // trim(temp_str)
        call fatal_error()
      end select

      ! Determine number of dimensions for mesh
      n = get_arraysize_integer(node_mesh, "dimension")
      if (n /= 2 .and. n /= 3) then
        message = "Mesh must be two or three dimensions."
        call fatal_error()
      end if
      m % n_dimension = n

      ! Allocate attribute arrays
      allocate(m % dimension(n))
      allocate(m % lower_left(n))
      allocate(m % width(n))
      allocate(m % upper_right(n))

      ! Check that dimensions are all greater than zero
      call get_node_array(node_mesh, "dimension", iarray3(1:n))
      if (any(iarray3(1:n) <= 0)) then
        message = "All entries on the <dimension> element for a tally mesh &
             &must be positive."
        call fatal_error()
      end if

      ! Read dimensions in each direction
      m % dimension = iarray3(1:n)

      ! Read mesh lower-left corner location
      if (m % n_dimension /= get_arraysize_double(node_mesh, "lower_left")) then
        message = "Number of entries on <lower_left> must be the same as &
             &the number of entries on <dimension>."
        call fatal_error()
      end if
      call get_node_array(node_mesh, "lower_left", m % lower_left)

      ! Make sure both upper-right or width were specified
      if (check_for_node(node_mesh, "upper_right") .and. &
          check_for_node(node_mesh, "width")) then
        message = "Cannot specify both <upper_right> and <width> on a &
             &tally mesh."
        call fatal_error()
      end if

      ! Make sure either upper-right or width was specified
      if (.not.check_for_node(node_mesh, "upper_right") .and. &
          .not.check_for_node(node_mesh, "width")) then
        message = "Must specify either <upper_right> and <width> on a &
             &tally mesh."
        call fatal_error()
      end if

      if (check_for_node(node_mesh, "width")) then
        ! Check to ensure width has same dimensions
        if (get_arraysize_double(node_mesh, "width") /= &
            get_arraysize_double(node_mesh, "lower_left")) then
          message = "Number of entries on <width> must be the same as the &
               &number of entries on <lower_left>."
          call fatal_error()
        end if

        ! Check for negative widths
        call get_node_array(node_mesh, "width", rarray3(1:n))
        if (any(rarray3(1:n) < ZERO)) then
          message = "Cannot have a negative <width> on a tally mesh."
          call fatal_error()
        end if

        ! Set width and upper right coordinate
        m % width = rarray3(1:n)
        m % upper_right = m % lower_left + m % dimension * m % width

      elseif (check_for_node(node_mesh, "upper_right")) then
        ! Check to ensure width has same dimensions
        if (get_arraysize_double(node_mesh, "upper_right") /= &
            get_arraysize_double(node_mesh, "lower_left")) then
          message = "Number of entries on <upper_right> must be the same as &
               &the number of entries on <lower_left>."
          call fatal_error()
        end if

        ! Check that upper-right is above lower-left
        call get_node_array(node_mesh, "upper_right", rarray3(1:n))
        if (any(rarray3(1:n) < m % lower_left)) then
          message = "The <upper_right> coordinates must be greater than the &
               &<lower_left> coordinates on a tally mesh."
          call fatal_error()
        end if

        ! Set width and upper right coordinate
        m % upper_right = rarray3(1:n)
        m % width = (m % upper_right - m % lower_left) / m % dimension
      end if

      ! Set volume fraction
      m % volume_frac = ONE/real(product(m % dimension),8)

      ! Add mesh to dictionary
      call mesh_dict % add_key(m % id, i)
    end do

    ! ==========================================================================
    ! READ TALLY DATA

    READ_TALLIES: do i = 1, n_user_tallies
      ! Get pointer to tally
      t => tallies(i)

      ! Get pointer to tally xml node
      call get_list_item(node_tal_list, i, node_tal)

      ! Set tally type to volume by default
      t % type = TALLY_VOLUME

      ! It's desirable to use a track-length esimator for tallies since
      ! generally more events will score to the tally, reducing the
      ! variance. However, for tallies that require information on
      ! post-collision parameters (e.g. tally with an energyout filter) the
      ! analog esimator must be used.

      t % estimator = ESTIMATOR_TRACKLENGTH

      ! Copy material id
      if (check_for_node(node_tal, "id")) then
        call get_node_value(node_tal, "id", t % id)
      else
        message = "Must specify id for tally in tally XML file."
        call fatal_error()
      end if

      ! Check to make sure 'id' hasn't been used
      if (tally_dict % has_key(t % id)) then
        message = "Two or more tallies use the same unique ID: " // &
             to_str(t % id)
        call fatal_error()
      end if

      ! Copy tally label
      t % label = ''
      if (check_for_node(node_tal, "label")) &
        call get_node_value(node_tal, "label", t % label)

      ! =======================================================================
      ! READ DATA FOR FILTERS

      ! In older versions, tally filters were specified with a <filters>
      ! element followed by sub-elements <cell>, <mesh>, etc. This checks for
      ! the old format and if it is present, raises an error

!     if (get_number_nodes(node_tal, "filters") > 0) then
!       message = "Tally filters should be specified with multiple <filter> &
!            &elements. Did you forget to change your <filters> element?"
!       call fatal_error()
!     end if

      ! Get pointer list to XML <filter> and get number of filters
      call get_node_list(node_tal, "filter", node_filt_list)
      n_filters = get_list_size(node_filt_list)

      if (n_filters /= 0) then

        ! Allocate filters array
        t % n_filters = n_filters
        allocate(t % filters(n_filters))

        READ_FILTERS: do j = 1, n_filters
          ! Get pointer to filter xml node
          call get_list_item(node_filt_list, j, node_filt)

          ! Convert filter type to lower case
          temp_str = ''
          if (check_for_node(node_filt, "type")) &
            call get_node_value(node_filt, "type", temp_str)
          call lower_case(temp_str)

          ! Determine number of bins
          if (check_for_node(node_filt, "bins")) then
            if (trim(temp_str) == 'energy' .or. &
                trim(temp_str) == 'energyout') then
              n_words = get_arraysize_double(node_filt, "bins")
            else
              n_words = get_arraysize_integer(node_filt, "bins")
            end if
          else
            message = "Bins not set in filter on tally " // trim(to_str(t % id))
            call fatal_error()
          end if

          ! Determine type of filter
          select case (temp_str)
          case ('cell')
            ! Set type of filter
            t % filters(j) % type = FILTER_CELL

            ! Set number of bins
            t % filters(j) % n_bins = n_words

            ! Allocate and store bins
            allocate(t % filters(j) % int_bins(n_words))
            call get_node_array(node_filt, "bins", t % filters(j) % int_bins)

          case ('cellborn')
            ! Set type of filter
            t % filters(j) % type = FILTER_CELLBORN

            ! Set number of bins
            t % filters(j) % n_bins = n_words

            ! Allocate and store bins
            allocate(t % filters(j) % int_bins(n_words))
            call get_node_array(node_filt, "bins", t % filters(j) % int_bins)

          case ('material')
            ! Set type of filter
            t % filters(j) % type = FILTER_MATERIAL

            ! Set number of bins
            t % filters(j) % n_bins = n_words

            ! Allocate and store bins
            allocate(t % filters(j) % int_bins(n_words))
            call get_node_array(node_filt, "bins", t % filters(j) % int_bins)

          case ('universe')
            ! Set type of filter
            t % filters(j) % type = FILTER_UNIVERSE

            ! Set number of bins
            t % filters(j) % n_bins = n_words

            ! Allocate and store bins
            allocate(t % filters(j) % int_bins(n_words))
            call get_node_array(node_filt, "bins", t % filters(j) % int_bins)

          case ('surface')
            message = "Surface filter is not yet supported!"
            call fatal_error()

            ! Set type of filter
            t % filters(j) % type = FILTER_SURFACE

            ! Set number of bins
            t % filters(j) % n_bins = n_words

            ! Allocate and store bins
            allocate(t % filters(j) % int_bins(n_words))
            call get_node_array(node_filt, "bins", t % filters(j) % int_bins)

          case ('mesh')
            ! Set type of filter
            t % filters(j) % type = FILTER_MESH

            ! Check to make sure multiple meshes weren't given
            if (n_words /= 1) then
              message = "Can only have one mesh filter specified."
              call fatal_error()
            end if

            ! Determine id of mesh
            call get_node_value(node_filt, "bins", id)

            ! Get pointer to mesh
            if (mesh_dict % has_key(id)) then
              i_mesh = mesh_dict % get_key(id)
              m => meshes(i_mesh)
            else
              message = "Could not find mesh " // trim(to_str(id)) // &
                   " specified on tally " // trim(to_str(t % id))
              call fatal_error()
            end if

            ! Determine number of bins -- this is assuming that the tally is
            ! a volume tally and not a surface current tally. If it is a
            ! surface current tally, the number of bins will get reset later
            t % filters(j) % n_bins = product(m % dimension)

            ! Allocate and store index of mesh
            allocate(t % filters(j) % int_bins(1))
            t % filters(j) % int_bins(1) = i_mesh

          case ('energy')
            ! Set type of filter
            t % filters(j) % type = FILTER_ENERGYIN

            ! Set number of bins
            t % filters(j) % n_bins = n_words - 1

            ! Allocate and store bins
            allocate(t % filters(j) % real_bins(n_words))
            call get_node_array(node_filt, "bins", t % filters(j) % real_bins)

          case ('energyout')
            ! Set type of filter
            t % filters(j) % type = FILTER_ENERGYOUT

            ! Set number of bins
            t % filters(j) % n_bins = n_words - 1

            ! Allocate and store bins
            allocate(t % filters(j) % real_bins(n_words))
            call get_node_array(node_filt, "bins", t % filters(j) % real_bins)

            ! Set to analog estimator
            t % estimator = ESTIMATOR_ANALOG

          case default
            ! Specified tally filter is invalid, raise error
            message = "Unknown filter type '" // & 
                 trim(temp_str) // "' on tally " // &
                 trim(to_str(t % id)) // "."
            call fatal_error()

          end select

          ! Set find_filter, e.g. if filter(3) has type FILTER_CELL, then
          ! find_filter(FILTER_CELL) would be set to 3.

          t % find_filter(t % filters(j) % type) = j

        end do READ_FILTERS

        ! Check that both cell and surface weren't specified
        if (t % find_filter(FILTER_CELL) > 0 .and. &
             t % find_filter(FILTER_SURFACE) > 0) then
          message = "Cannot specify both cell and surface filters for tally " &
               // trim(to_str(t % id))
          call fatal_error()
        end if

      else
        ! No filters were specified
        t % n_filters = 0
      end if

      ! =======================================================================
      ! READ DATA FOR NUCLIDES

      if (check_for_node(node_tal, "nuclides")) then

        ! Allocate a temporary string array for nuclides and copy values over
        allocate(sarray(get_arraysize_string(node_tal, "nuclides")))
        call get_node_array(node_tal, "nuclides", sarray)

        if (trim(sarray(1)) == 'all') then
          ! Handle special case <nuclides>all</nuclides>
          allocate(t % nuclide_bins(n_nuclides_total + 1))

          ! Set bins to 1, 2, 3, ..., n_nuclides_total, -1
          t % nuclide_bins(1:n_nuclides_total) = &
               (/ (j, j=1, n_nuclides_total) /)
          t % nuclide_bins(n_nuclides_total + 1) = -1

          ! Set number of nuclide bins
          t % n_nuclide_bins = n_nuclides_total + 1

          ! Set flag so we can treat this case specially
          t % all_nuclides = .true.
        else
          ! Any other case, e.g. <nuclides>U-235 Pu-239</nuclides>
          n_words = get_arraysize_string(node_tal, "nuclides") 
          allocate(t % nuclide_bins(n_words))
          do j = 1, n_words
            ! Check if total material was specified
            if (trim(sarray(j)) == 'total') then
              t % nuclide_bins(j) = -1
              cycle
            end if

            ! Check if xs specifier was given
            if (ends_with(sarray(j), 'c')) then
              word = sarray(j)
            else
              if (default_xs == '') then
                ! No default cross section specified, search through nuclides
                pair_list => nuclide_dict % keys()
                do while (associated(pair_list))
                  if (starts_with(pair_list % key, &
                       sarray(j))) then
                    word = pair_list % key(1:150)
                    exit
                  end if
                  
                  ! Advance to next
                  pair_list => pair_list % next
                end do

                ! Check if no nuclide was found
                if (.not. associated(pair_list)) then
                  message = "Could not find the nuclide " // trim(&
                       sarray(j)) // " specified in tally " &
                       // trim(to_str(t % id)) // " in any material."
                  call fatal_error()
                end if
                deallocate(pair_list)
              else
                ! Set nuclide to default xs
                word = trim(sarray(j)) // "." // default_xs
              end if
            end if

            ! Check to make sure nuclide specified is in problem
            if (.not. nuclide_dict % has_key(word)) then
              message = "The nuclide " // trim(word) // " from tally " // &
                   trim(to_str(t % id)) // " is not present in any material."
              call fatal_error()
            end if

            ! Set bin to index in nuclides array
            t % nuclide_bins(j) = nuclide_dict % get_key(word)
          end do

          ! Set number of nuclide bins
          t % n_nuclide_bins = n_words
        end if

        ! Deallocate temporary string array
        deallocate(sarray)

      else
        ! No <nuclides> were specified -- create only one bin will be added
        ! for the total material.
        allocate(t % nuclide_bins(1))
        t % nuclide_bins(1) = -1
        t % n_nuclide_bins = 1
      end if

      ! =======================================================================
      ! READ DATA FOR SCORES

      if (check_for_node(node_tal, "scores")) then
        ! Loop through scores and determine if a scatter-p# input was used
        ! to allow for proper pre-allocating of t % score_bins
        ! This scheme allows multiple scatter-p# to be requested by the user
        ! if so desired
        n_words = get_arraysize_string(node_tal, "scores")
        allocate(sarray(n_words))
        call get_node_array(node_tal, "scores", sarray)
        n_new = 0
        do j = 1, n_words
          call lower_case(sarray(j))
          ! Find if scores(j) is of the form 'scatter-p'
          ! If so, get the number and do a select case on that.
          score_name = trim(sarray(j))
          if (starts_with(score_name,'scatter-p')) then
            n_order_pos = scan(score_name,'0123456789')
            n_order = int(str_to_int( &
              score_name(n_order_pos:(len_trim(score_name)))),4)
            if (n_order > SCATT_ORDER_MAX) then
              ! Throw a warning. Set to the maximum number.
              ! The above scheme will essentially take the absolute value
              message = "Invalid scattering order of " // trim(to_str(n_order)) // &
                " requested. Setting to the maximum permissible value, " // &
                trim(to_str(SCATT_ORDER_MAX))
              call warning()
              n_order = SCATT_ORDER_MAX
              sarray(j) = SCATT_ORDER_MAX_PNSTR
            end if
            n_new = n_new + n_order
          end if
        end do
        n_scores = n_words + n_new
        
        ! Allocate accordingly
        allocate(t % score_bins(n_scores))
        allocate(t % scatt_order(n_scores))
        t % scatt_order = 0
        j = 0
        do l = 1, n_words
          j = j + 1
          ! Get the input string in scores(l) but if scatter-n or scatter-pn
          ! then strip off the n, and store it as an integer to be used later
          ! Peform the select case on this modified (number removed) string
          score_name = sarray(l)
          if (starts_with(score_name,'scatter-p')) then
            n_order_pos = scan(score_name,'0123456789')
            n_order = int(str_to_int( &
              score_name(n_order_pos:(len_trim(score_name)))),4)
            if (n_order > SCATT_ORDER_MAX) then
              ! Throw a warning. Set to the maximum number.
              ! The above scheme will essentially take the absolute value
              message = "Invalid scattering order of " // trim(to_str(n_order)) // &
                " requested. Setting to the maximum permissible value, " // &
                trim(to_str(SCATT_ORDER_MAX))
              call warning()
              n_order = SCATT_ORDER_MAX
            end if
            score_name = "scatter-pn"
          else if (starts_with(score_name,'scatter-')) then
            n_order_pos = scan(score_name,'0123456789')
            n_order = int(str_to_int( &
              score_name(n_order_pos:(len_trim(score_name)))),4)
            if (n_order > SCATT_ORDER_MAX) then
              ! Throw a warning. Set to the maximum number.
              ! The above scheme will essentially take the absolute value
              message = "Invalid scattering order of " // trim(to_str(n_order)) // &
                " requested. Setting to the maximum permissible value, " // &
                trim(to_str(SCATT_ORDER_MAX))
              call warning()
              n_order = SCATT_ORDER_MAX
            end if
            score_name = "scatter-n"
          end if
          
          select case (trim(score_name))
          case ('flux')
            ! Prohibit user from tallying flux for an individual nuclide
            if (.not. (t % n_nuclide_bins == 1 .and. &
                 t % nuclide_bins(1) == -1)) then
              message = "Cannot tally flux for an individual nuclide."
              call fatal_error()
            end if

            t % score_bins(j) = SCORE_FLUX
            if (t % find_filter(FILTER_ENERGYOUT) > 0) then
              message = "Cannot tally flux with an outgoing energy filter."
              call fatal_error()
            end if
          case ('total')
            t % score_bins(j) = SCORE_TOTAL
            if (t % find_filter(FILTER_ENERGYOUT) > 0) then
              message = "Cannot tally total reaction rate with an &
                   &outgoing energy filter."
              call fatal_error()
            end if
          case ('scatter')
            t % score_bins(j) = SCORE_SCATTER
            
          case ('nu-scatter')
            t % score_bins(j) = SCORE_NU_SCATTER

            ! Set tally estimator to analog
            t % estimator = ESTIMATOR_ANALOG
          case ('scatter-n')
            if (n_order == 0) then
              t % score_bins(j) = SCORE_SCATTER
            else
              t % score_bins(j) = SCORE_SCATTER_N
              ! Set tally estimator to analog
              t % estimator = ESTIMATOR_ANALOG
            end if
            t % scatt_order(j) = n_order
            
          case ('scatter-pn')
            t % estimator = ESTIMATOR_ANALOG
            ! Setup P0:Pn
            t % score_bins(j : j + n_order) = SCORE_SCATTER_PN
            t % scatt_order(j : j + n_order) = n_order
            j = j + n_order
            
          case('transport')
            t % score_bins(j) = SCORE_TRANSPORT

            ! Set tally estimator to analog
            t % estimator = ESTIMATOR_ANALOG
          case ('diffusion')
            message = "Diffusion score no longer supported for tallies, & 
                      &please remove"
            call fatal_error()
          case ('n1n')
            t % score_bins(j) = SCORE_N_1N

            ! Set tally estimator to analog
            t % estimator = ESTIMATOR_ANALOG
          case ('n2n')
            t % score_bins(j) = N_2N

          case ('n3n')
            t % score_bins(j) = N_3N

          case ('n4n')
            t % score_bins(j) = N_4N

          case ('absorption')
            t % score_bins(j) = SCORE_ABSORPTION
            if (t % find_filter(FILTER_ENERGYOUT) > 0) then
              message = "Cannot tally absorption rate with an outgoing &
                   &energy filter."
              call fatal_error()
            end if
          case ('fission')
            t % score_bins(j) = SCORE_FISSION
            if (t % find_filter(FILTER_ENERGYOUT) > 0) then
              message = "Cannot tally fission rate with an outgoing &
                   &energy filter."
              call fatal_error()
            end if
          case ('nu-fission')
            t % score_bins(j) = SCORE_NU_FISSION
            if (t % find_filter(FILTER_ENERGYOUT) > 0) then
              ! Set tally estimator to analog
              t % estimator = ESTIMATOR_ANALOG
            end if
          case ('kappa-fission')
            t % score_bins(j) = SCORE_KAPPA_FISSION
          case ('current')
            t % score_bins(j) = SCORE_CURRENT
            t % type = TALLY_SURFACE_CURRENT

            ! Check to make sure that current is the only desired response
            ! for this tally
            if (n_words > 1) then
              message = "Cannot tally other scoring functions in the same &
                   &tally as surface currents. Separate other scoring &
                   &functions into a distinct tally."
              call fatal_error()
            end if

            ! Since the number of bins for the mesh filter was already set
            ! assuming it was a volume tally, we need to adjust the number
            ! of bins

            ! Get index of mesh filter
            k = t % find_filter(FILTER_MESH)

            ! Get pointer to mesh
            i_mesh = t % filters(k) % int_bins(1)
            m => meshes(i_mesh)

            ! We need to increase the dimension by one since we also need
            ! currents coming into and out of the boundary mesh cells.
            t % filters(k) % n_bins = product(m % dimension + 1)

            ! Copy filters to temporary array
            allocate(filters(t % n_filters + 1))
            filters(1:t % n_filters) = t % filters

            ! Move allocation back -- filters becomes deallocated during
            ! this call
            call move_alloc(FROM=filters, TO=t%filters)

            ! Add surface filter
            t % n_filters = t % n_filters + 1
            t % filters(t % n_filters) % type = FILTER_SURFACE
            t % filters(t % n_filters) % n_bins = 2 * m % n_dimension
            allocate(t % filters(t % n_filters) % int_bins(&
                 2 * m % n_dimension))
            if (m % n_dimension == 2) then
              t % filters(t % n_filters) % int_bins = (/ IN_RIGHT, &
                   OUT_RIGHT, IN_FRONT, OUT_FRONT /)
            elseif (m % n_dimension == 3) then
              t % filters(t % n_filters) % int_bins = (/ IN_RIGHT, &
                   OUT_RIGHT, IN_FRONT, OUT_FRONT, IN_TOP, OUT_TOP /)
            end if
            t % find_filter(FILTER_SURFACE) = t % n_filters

          case ('events')
            t % score_bins(j) = SCORE_EVENTS

          case default
            ! Assume that user has specified an MT number
            MT = int(str_to_int(score_name))

            if (MT /= ERROR_INT) then
              ! Specified score was an integer
              if (MT > 1) then
                t % score_bins(j) = MT
              else
                message = "Invalid MT on <scores>: " // &
                     trim(sarray(j))
                call fatal_error()
              end if

            else
              ! Specified score was not an integer
              message = "Unknown scoring function: " // &
                   trim(sarray(j))
              call fatal_error()
            end if

          end select
        end do
        t % n_score_bins = n_scores
        t % n_user_score_bins = n_words

        ! Deallocate temporary string array of scores
        deallocate(sarray)
      else
        message = "No <scores> specified on tally " // trim(to_str(t % id)) &
             // "."
        call fatal_error()
      end if

      ! =======================================================================
      ! SET TALLY ESTIMATOR

      ! Check if user specified estimator
      if (check_for_node(node_tal, "estimator")) then
        temp_str = ''
        call get_node_value(node_tal, "estimator", temp_str)
        select case(trim(temp_str))
        case ('analog')
          t % estimator = ESTIMATOR_ANALOG

        case ('tracklength', 'track-length', 'pathlength', 'path-length')
          ! If the estimator was set to an analog estimator, this means the
          ! tally needs post-collision information
          if (t % estimator == ESTIMATOR_ANALOG) then
            message = "Cannot use track-length estimator for tally " &
                 // to_str(t % id)
            call fatal_error()
          end if

          ! Set estimator to track-length estimator
          t % estimator = ESTIMATOR_TRACKLENGTH

        case default
          message = "Invalid estimator '" // trim(temp_str) &
               // "' on tally " // to_str(t % id)
          call fatal_error()
        end select
      end if

      ! Add tally to dictionary
      call tally_dict % add_key(t % id, i)

    end do READ_TALLIES

    ! Close XML document
    call close_xmldoc(doc)

  end subroutine read_tallies_xml

!===============================================================================
! READ_PLOTS_XML reads data from a plots.xml file
!===============================================================================

  subroutine read_plots_xml()

    integer i, j
    integer n_cols, col_id, n_comp, n_masks
    integer, allocatable :: iarray(:)
    logical :: file_exists              ! does plots.xml file exist?
    character(MAX_LINE_LEN) :: filename ! absolute path to plots.xml
    character(MAX_LINE_LEN) :: temp_str
    type(ObjectPlot), pointer :: pl => null()
    type(Node), pointer :: doc => null()
    type(Node), pointer :: node_plot => null()
    type(Node), pointer :: node_col => null()
    type(Node), pointer :: node_mask => null()
    type(NodeList), pointer :: node_plot_list => null()
    type(NodeList), pointer :: node_col_list => null()
    type(NodeList), pointer :: node_mask_list => null()

    ! Check if plots.xml exists
    filename = trim(path_input) // "plots.xml"
    inquire(FILE=filename, EXIST=file_exists)
    if (.not. file_exists) then
      message = "Plots XML file '" // trim(filename) // "' does not exist!"
      call fatal_error()
    end if

    ! Display output message
    message = "Reading plot XML file..."
    call write_message(5)

    ! Parse plots.xml file
    call open_xmldoc(doc, filename)

    ! Get list pointer to XML <plot>
    call get_node_list(doc, "plot", node_plot_list)

    ! Allocate plots array
    n_plots = get_list_size(node_plot_list)
    allocate(plots(n_plots))

    READ_PLOTS: do i = 1, n_plots
      pl => plots(i)

      ! Get pointer to plot XML node
      call get_list_item(node_plot_list, i, node_plot)

      ! Copy data into plots
      if (check_for_node(node_plot, "id")) then
        call get_node_value(node_plot, "id", pl % id)
      else
        message = "Must specify plot id in plots XML file."
        call fatal_error()
      end if

      ! Check to make sure 'id' hasn't been used
      if (plot_dict % has_key(pl % id)) then
        message = "Two or more plots use the same unique ID: " // &
             to_str(pl % id)
        call fatal_error()
      end if

      ! Copy plot type
      temp_str = 'slice'
      if (check_for_node(node_plot, "type")) &
        call get_node_value(node_plot, "type", temp_str)
      call lower_case(temp_str)
      select case (trim(temp_str))
      case ("slice")
        pl % type = PLOT_TYPE_SLICE
      case ("voxel")
        pl % type = PLOT_TYPE_VOXEL
      case default
        message = "Unsupported plot type '" // trim(temp_str) &
             // "' in plot " // trim(to_str(pl % id))
        call fatal_error()
      end select

      ! Set output file path
      filename = "plot"
      if (check_for_node(node_plot, "filename")) &
        call get_node_value(node_plot, "filename", filename)
      select case (pl % type)
      case (PLOT_TYPE_SLICE)
        pl % path_plot = trim(path_input) // trim(to_str(pl % id)) // &
             "_" // trim(filename) // ".ppm"
      case (PLOT_TYPE_VOXEL)
        pl % path_plot = trim(path_input) // trim(to_str(pl % id)) // &
             "_" // trim(filename) // ".voxel"
      end select
      
      ! Copy plot pixel size
      if (pl % type == PLOT_TYPE_SLICE) then
        if (get_arraysize_integer(node_plot, "pixels") == 2) then
          call get_node_array(node_plot, "pixels", pl % pixels(1:2))
        else
          message = "<pixels> must be length 2 in slice plot " // &
                    trim(to_str(pl % id))
          call fatal_error()
        end if
      else if (pl % type == PLOT_TYPE_VOXEL) then
        if (get_arraysize_integer(node_plot, "pixels") == 3) then
          call get_node_array(node_plot, "pixels", pl % pixels(1:3))
        else
          message = "<pixels> must be length 3 in voxel plot " // &
                    trim(to_str(pl % id))
          call fatal_error()
        end if
      end if

      ! Copy plot background color
      if (check_for_node(node_plot, "background")) then
        if (pl % type == PLOT_TYPE_VOXEL) then
          message = "Background color ignored in voxel plot " // & 
                     trim(to_str(pl % id))
          call warning()
        end if
        if (get_arraysize_integer(node_plot, "background") == 3) then
          call get_node_array(node_plot, "background", pl % not_found % rgb)
        else
          message = "Bad background RGB " &
               // "in plot " // trim(to_str(pl % id))
          call fatal_error()
        end if
      else
        pl % not_found % rgb = (/ 255, 255, 255 /)
      end if
      
      ! Copy plot basis
      if (pl % type == PLOT_TYPE_SLICE) then
        temp_str = 'xy'
        if (check_for_node(node_plot, "basis")) &
          call get_node_value(node_plot, "basis", temp_str)
        call lower_case(temp_str)
        select case (trim(temp_str))
        case ("xy")
          pl % basis = PLOT_BASIS_XY
        case ("xz")
          pl % basis = PLOT_BASIS_XZ
        case ("yz")
          pl % basis = PLOT_BASIS_YZ
        case default
          message = "Unsupported plot basis '" // trim(temp_str) & 
               // "' in plot " // trim(to_str(pl % id))
          call fatal_error()
        end select
      end if
      
      ! Copy plotting origin
      if (get_arraysize_double(node_plot, "origin") == 3) then
        call get_node_array(node_plot, "origin", pl % origin)
      else
        message = "Origin must be length 3 " &
             // "in plot " // trim(to_str(pl % id))
        call fatal_error()
      end if

      ! Copy plotting width
      if (pl % type == PLOT_TYPE_SLICE) then
        if (get_arraysize_double(node_plot, "width") == 2) then
          call get_node_array(node_plot, "width", pl % width(1:2))
        else
          message = "<width> must be length 2 in slice plot " // &
                    trim(to_str(pl % id))
          call fatal_error()
        end if
      else if (pl % type == PLOT_TYPE_VOXEL) then
        if (get_arraysize_double(node_plot, "width") == 3) then
          call get_node_array(node_plot, "width", pl % width(1:3))
        else
          message = "<width> must be length 3 in voxel plot " // &
                    trim(to_str(pl % id))
          call fatal_error()
        end if
      end if

      ! Copy plot color type and initialize all colors randomly
      temp_str = "cell"
      if (check_for_node(node_plot, "color")) &
        call get_node_value(node_plot, "color", temp_str)
      call lower_case(temp_str)
      select case (trim(temp_str))
      case ("cell")

        pl % color_by = PLOT_COLOR_CELLS
        allocate(pl % colors(n_cells))
        do j = 1, n_cells
          pl % colors(j) % rgb(1) = int(prn()*255)
          pl % colors(j) % rgb(2) = int(prn()*255)
          pl % colors(j) % rgb(3) = int(prn()*255)
        end do

      case ("mat", "material")

        pl % color_by = PLOT_COLOR_MATS
        allocate(pl % colors(n_materials))
        do j = 1, n_materials
          pl % colors(j) % rgb(1) = int(prn()*255)
          pl % colors(j) % rgb(2) = int(prn()*255)
          pl % colors(j) % rgb(3) = int(prn()*255)
        end do

      case default
        message = "Unsupported plot color type '" // trim(temp_str) &
             // "' in plot " // trim(to_str(pl % id))
        call fatal_error()
      end select

      ! Get the number of <col_spec> nodes and get a list of them
      call get_node_list(node_plot, "col_spec", node_col_list)
      n_cols = get_list_size(node_col_list)

      ! Copy user specified colors
      if (n_cols /= 0) then
      
        if (pl % type == PLOT_TYPE_VOXEL) then
          message = "Color specifications ignored in voxel plot " // & 
                     trim(to_str(pl % id))
          call warning()
        end if
      
        do j = 1, n_cols

          ! Get pointer to color spec XML node
          call get_list_item(node_col_list, j, node_col)

          ! Check and make sure 3 values are specified for RGB
          if (get_arraysize_double(node_col, "rgb") /= 3) then
            message = "Bad RGB " &
                 // "in plot " // trim(to_str(pl % id))
            call fatal_error()          
          end if

          ! Ensure that there is an id for this color specification
          if (check_for_node(node_col, "id")) then
            call get_node_value(node_col, "id", col_id)
          else
            message = "Must specify id for color specification in plot " // &
                      trim(to_str(pl % id))
            call fatal_error()
          end if

          ! Add RGB
          if (pl % color_by == PLOT_COLOR_CELLS) then

            if (cell_dict % has_key(col_id)) then
              col_id = cell_dict % get_key(col_id)
              call get_node_array(node_col, "rgb", pl % colors(col_id) % rgb)
            else
              message = "Could not find cell " // trim(to_str(col_id)) // &
                   " specified in plot " // trim(to_str(pl % id))
              call fatal_error()
            end if

          else if (pl % color_by == PLOT_COLOR_MATS) then

            if (material_dict % has_key(col_id)) then
              col_id = material_dict % get_key(col_id)
              call get_node_array(node_col, "rgb", pl % colors(col_id) % rgb)
            else
              message = "Could not find material " // trim(to_str(col_id)) // &
                   " specified in plot " // trim(to_str(pl % id))
              call fatal_error()
            end if

          end if
        end do
      end if

      ! Deal with masks
      call get_node_list(node_plot, "mask", node_mask_list)
      n_masks = get_list_size(node_mask_list)
      if (n_masks /= 0) then
      
        if (pl % type == PLOT_TYPE_VOXEL) then
          message = "Mask ignored in voxel plot " // & 
                     trim(to_str(pl % id))
          call warning()
        end if
      
        select case(n_masks)
          case default
            message = "Mutliple masks" // &
                 " specified in plot " // trim(to_str(pl % id))
            call fatal_error()
          case (1)

            ! Get pointer to mask
            call get_list_item(node_mask_list, 1, node_mask)

            ! Determine how many components there are and allocate
            n_comp = 0
            n_comp = get_arraysize_integer(node_mask, "components")
            if (n_comp == 0) then
              message = "Missing <components> in mask of plot " // &
                        trim(to_str(pl % id))
              call fatal_error()
            end if
            allocate(iarray(n_comp))
            call get_node_array(node_mask, "components", iarray)
 
            ! First we need to change the user-specified identifiers to indices
            ! in the cell and material arrays
            do j=1, n_comp
              col_id = iarray(j)
            
              if (pl % color_by == PLOT_COLOR_CELLS) then
              
                if (cell_dict % has_key(col_id)) then
                  iarray(j) = cell_dict % get_key(col_id)
                else
                  message = "Could not find cell " // trim(to_str(col_id)) // &
                       " specified in the mask in plot " // trim(to_str(pl % id))
                  call fatal_error()
                end if
              
              else if (pl % color_by == PLOT_COLOR_MATS) then
              
                if (material_dict % has_key(col_id)) then
                  iarray(j) = material_dict % get_key(col_id)
                else
                  message = "Could not find material " // trim(to_str(col_id)) // &
                       " specified in the mask in plot " // trim(to_str(pl % id))
                  call fatal_error()
                end if
                
              end if  
            end do
          
            ! Alter colors based on mask information
            do j=1,size(pl % colors)
              if (.not. any(j .eq. iarray)) then
                if (check_for_node(node_mask, "background")) then
                  call get_node_array(node_mask, "background", pl % colors(j) % rgb)
                else
                  message = "Missing <background> in mask of plot " // &
                            trim(to_str(pl % id))
                  call fatal_error()
                end if
              end if
            end do

            deallocate(iarray)
            
        end select
        
      end if

      ! Add plot to dictionary
      call plot_dict % add_key(pl % id, i)

    end do READ_PLOTS

    ! Close plots XML file
    call close_xmldoc(doc)

  end subroutine read_plots_xml

!===============================================================================
! READ_CROSS_SECTIONS_XML reads information from a cross_sections.xml file. This
! file contains a listing of the ACE cross sections that may be used.
!===============================================================================

  subroutine read_cross_sections_xml()

    integer :: i           ! loop index
    integer :: filetype    ! default file type
    integer :: recl        ! default record length
    integer :: entries     ! default number of entries
    logical :: file_exists ! does cross_sections.xml exist?
    character(MAX_WORD_LEN)  :: directory ! directory with cross sections
    character(MAX_LINE_LEN)  :: temp_str
    type(XsListing), pointer :: listing => null()
    type(Node), pointer :: doc => null()
    type(Node), pointer :: node_ace => null()
    type(NodeList), pointer :: node_ace_list => null()

    ! Check if cross_sections.xml exists
    inquire(FILE=path_cross_sections, EXIST=file_exists)
    if (.not. file_exists) then
       ! Could not find cross_sections.xml file
       message = "Cross sections XML file '" // trim(path_cross_sections) // &
            "' does not exist!"
       call fatal_error()
    end if
    
    message = "Reading cross sections XML file..."
    call write_message(5)

    ! Parse cross_sections.xml file
    call open_xmldoc(doc, path_cross_sections)

    if (check_for_node(doc, "directory")) then
       ! Copy directory information if present
       call get_node_value(doc, "directory", directory)
    else
       ! If no directory is listed in cross_sections.xml, by default select the
       ! directory in which the cross_sections.xml file resides
       i = index(path_cross_sections, "/", BACK=.true.)
       directory = path_cross_sections(1:i)
    end if

    ! determine whether binary/ascii
    temp_str = ''
    if (check_for_node(doc, "filetype")) &
      call get_node_value(doc, "filetype", temp_str)
    if (trim(temp_str) == 'ascii') then
       filetype = ASCII
    elseif (trim(temp_str) == 'binary') then
       filetype = BINARY
    elseif (len_trim(temp_str) == 0) then
       filetype = ASCII
    else
       message = "Unknown filetype in cross_sections.xml: " // trim(temp_str)
       call fatal_error()
    end if

    ! copy default record length and entries for binary files
    if (filetype == BINARY) then
      call get_node_value(doc, "record_length", recl)
      call get_node_value(doc, "entries", entries)
    end if

    ! Get node list of all <ace_table>
    call get_node_list(doc, "ace_table", node_ace_list)
    n_listings = get_list_size(node_ace_list)

    ! Allocate xs_listings array
    if (n_listings == 0) then
       message = "No ACE table listings present in cross_sections.xml file!"
       call fatal_error()
    else
       allocate(xs_listings(n_listings))
    end if

    do i = 1, n_listings
       listing => xs_listings(i)

       ! Get pointer to ace table XML node
       call get_list_item(node_ace_list, i, node_ace)

       ! copy a number of attributes
       call get_node_value(node_ace, "name", listing % name)
       if (check_for_node(node_ace, "alias")) &
         call get_node_value(node_ace, "alias", listing % alias)
       call get_node_value(node_ace, "zaid", listing % zaid)
       call get_node_value(node_ace, "awr", listing % awr)
       if (check_for_node(node_ace, "temperature")) &
         call get_node_value(node_ace, "temperature", listing % kT)
       call get_node_value(node_ace, "location", listing % location)

       ! determine type of cross section
       if (ends_with(listing % name, 'c')) then
          listing % type = ACE_NEUTRON
       elseif (ends_with(listing % name, 't')) then
          listing % type = ACE_THERMAL
       end if

       ! set filetype, record length, and number of entries
       if (check_for_node(node_ace, "filetype")) then
         temp_str = ''
         call get_node_value(node_ace, "filetype", temp_str)
         if (temp_str == 'ascii') then
           listing % filetype = ASCII
         else if (temp_str == 'binary') then
           listing % filetype = BINARY
         end if
       else
         listing % filetype = filetype
       end if

       ! Set record length and entries for binary files
       if (filetype == BINARY) then
         listing % recl     = recl
         listing % entries  = entries
       end if

       ! determine metastable state
       if (.not.check_for_node(node_ace, "metastable")) then
          listing % metastable = .false.
       else
          listing % metastable = .true.
       end if

       ! determine path of cross section table
       if (check_for_node(node_ace, "path")) then
         call get_node_value(node_ace, "path", temp_str)
       else
         message = "Path missing for isotope " // listing % name
         call fatal_error()
       end if

       if (starts_with(temp_str, '/')) then
          listing % path = trim(temp_str)
       else
          if (ends_with(directory,'/')) then
             listing % path = trim(directory) // trim(temp_str)
          else
             listing % path = trim(directory) // '/' // trim(temp_str)
          end if
       end if

       ! create dictionary entry for both name and alias
       call xs_listing_dict % add_key(listing % name, i)
       if (check_for_node(node_ace, "alias")) then
         call xs_listing_dict % add_key(listing % alias, i)
       end if
    end do

    ! Close cross sections XML file
    call close_xmldoc(doc)

  end subroutine read_cross_sections_xml

!===============================================================================
! EXPAND_NATURAL_ELEMENT converts natural elements specified using an <element>
! tag within a material into individual isotopes based on IUPAC Isotopic
! Compositions of the Elements 2009 (doi:10.1351/PAC-REP-10-06-02). In some
! cases, modifications have been made to work with ENDF/B-VII.1 where
! evaluations of particular isotopes don't exist.
!===============================================================================

  subroutine expand_natural_element(name, xs, density, list_names, &
       list_density)

    character(*),   intent(in)    :: name
    character(*),   intent(in)    :: xs
    real(8),        intent(in)    :: density
    type(ListChar), intent(inout) :: list_names
    type(ListReal), intent(inout) :: list_density

    character(2) :: element_name

    element_name = name(1:2)
    call lower_case(element_name)

    select case (element_name)
    case ('h')
      call list_names % append('1001.' // xs)
      call list_density % append(density * 0.999885_8)
      call list_names % append('1002.' // xs)
      call list_density % append(density * 0.000115_8)

    case ('he')
      call list_names % append('2003.' // xs)
      call list_density % append(density * 0.00000134_8)
      call list_names % append('2004.' // xs)
      call list_density % append(density * 0.99999866_8)

    case ('li')
      call list_names % append('3006.' // xs)
      call list_density % append(density * 0.0759_8)
      call list_names % append('3007.' // xs)
      call list_density % append(density * 0.9241_8)

    case ('be')
      call list_names % append('4009.' // xs)
      call list_density % append(density)

    case ('b')
      call list_names % append('5010.' // xs)
      call list_density % append(density * 0.199_8)
      call list_names % append('5011.' // xs)
      call list_density % append(density * 0.801_8)

    case ('c')
      ! The evaluation of Carbon in ENDF/B-VII.1 and JEFF 3.1.2 is a natural
      ! element, i.e. it's not possible to split into C-12 and C-13.
      call list_names % append('6000.' // xs)
      call list_density % append(density)

    case ('n')
      call list_names % append('7014.' // xs)
      call list_density % append(density * 0.99636_8)
      call list_names % append('7015.' // xs)
      call list_density % append(density * 0.00364_8)

    case ('o')
      ! O-18 does not exist in ENDF/B-VII.1 or JEFF 3.1.2 so its 0.205% has been
      ! added to O-16. The isotopic abundance for O-16 is ordinarily 99.757%.
      call list_names % append('8016.' // xs)
      call list_density % append(density * 0.99962_8)
      call list_names % append('8017.' // xs)
      call list_density % append(density * 0.00038_8)

    case ('f')
      call list_names % append('9019.' // xs)
      call list_density % append(density)

    case ('ne')
      call list_names % append('10020.' // xs)
      call list_density % append(density * 0.9048_8)
      call list_names % append('10021.' // xs)
      call list_density % append(density * 0.0027_8)
      call list_names % append('10022.' // xs)
      call list_density % append(density * 0.0925_8)

    case ('na')
      call list_names % append('11023.' // xs)
      call list_density % append(density)

    case ('mg')
      call list_names % append('12024.' // xs)
      call list_density % append(density * 0.7899_8)
      call list_names % append('12025.' // xs)
      call list_density % append(density * 0.1000_8)
      call list_names % append('12026.' // xs)
      call list_density % append(density * 0.1101_8)

    case ('al')
      call list_names % append('13027.' // xs)
      call list_density % append(density)

    case ('si')
      call list_names % append('14028.' // xs)
      call list_density % append(density * 0.92223_8)
      call list_names % append('14029.' // xs)
      call list_density % append(density * 0.04685_8)
      call list_names % append('14030.' // xs)
      call list_density % append(density * 0.03092_8)

    case ('p')
      call list_names % append('15031.' // xs)
      call list_density % append(density)

    case ('s')
      call list_names % append('16032.' // xs)
      call list_density % append(density * 0.9499_8)
      call list_names % append('16033.' // xs)
      call list_density % append(density * 0.0075_8)
      call list_names % append('16034.' // xs)
      call list_density % append(density * 0.0425_8)
      call list_names % append('16036.' // xs)
      call list_density % append(density * 0.0001_8)

    case ('cl')
      call list_names % append('17035.' // xs)
      call list_density % append(density * 0.7576_8)
      call list_names % append('17037.' // xs)
      call list_density % append(density * 0.2424_8)

    case ('ar')
      call list_names % append('18036.' // xs)
      call list_density % append(density * 0.003336_8)
      call list_names % append('18038.' // xs)
      call list_density % append(density * 0.000629_8)
      call list_names % append('18040.' // xs)
      call list_density % append(density * 0.996035_8)

    case ('k')
      call list_names % append('19039.' // xs)
      call list_density % append(density * 0.932581_8)
      call list_names % append('19040.' // xs)
      call list_density % append(density * 0.000117_8)
      call list_names % append('19041.' // xs)
      call list_density % append(density * 0.067302_8)

    case ('ca')
      call list_names % append('20040.' // xs)
      call list_density % append(density * 0.96941_8)
      call list_names % append('20042.' // xs)
      call list_density % append(density * 0.00647_8)
      call list_names % append('20043.' // xs)
      call list_density % append(density * 0.00135_8)
      call list_names % append('20044.' // xs)
      call list_density % append(density * 0.02086_8)
      call list_names % append('20046.' // xs)
      call list_density % append(density * 0.00004_8)
      call list_names % append('20048.' // xs)
      call list_density % append(density * 0.00187_8)

    case ('sc')
      call list_names % append('21045.' // xs)
      call list_density % append(density)

    case ('ti')
      call list_names % append('22046.' // xs)
      call list_density % append(density * 0.0825_8)
      call list_names % append('22047.' // xs)
      call list_density % append(density * 0.0744_8)
      call list_names % append('22048.' // xs)
      call list_density % append(density * 0.7372_8)
      call list_names % append('22049.' // xs)
      call list_density % append(density * 0.0541_8)
      call list_names % append('22050.' // xs)
      call list_density % append(density * 0.0518_8)

    case ('v')
      ! The evaluation of Vanadium in ENDF/B-VII.1 and JEFF 3.1.2 is a natural
      ! element. The IUPAC isotopic composition specifies the following
      ! breakdown which is not used:
      !   V-50 =  0.250%
      !   V-51 = 99.750%
      call list_names % append('23000.' // xs)
      call list_density % append(density)

    case ('cr')
      call list_names % append('24050.' // xs)
      call list_density % append(density * 0.04345_8)
      call list_names % append('24052.' // xs)
      call list_density % append(density * 0.83789_8)
      call list_names % append('24053.' // xs)
      call list_density % append(density * 0.09501_8)
      call list_names % append('24054.' // xs)
      call list_density % append(density * 0.02365_8)

    case ('mn')
      call list_names % append('25055.' // xs)
      call list_density % append(density)

    case ('fe')
      call list_names % append('26054.' // xs)
      call list_density % append(density * 0.05845_8)
      call list_names % append('26056.' // xs)
      call list_density % append(density * 0.91754_8)
      call list_names % append('26057.' // xs)
      call list_density % append(density * 0.02119_8)
      call list_names % append('26058.' // xs)
      call list_density % append(density * 0.00282_8)

    case ('co')
      call list_names % append('27059.' // xs)
      call list_density % append(density)

    case ('ni')
      call list_names % append('28058.' // xs)
      call list_density % append(density * 0.68077_8)
      call list_names % append('28060.' // xs)
      call list_density % append(density * 0.26223_8)
      call list_names % append('28061.' // xs)
      call list_density % append(density * 0.011399_8)
      call list_names % append('28062.' // xs)
      call list_density % append(density * 0.036346_8)
      call list_names % append('28064.' // xs)
      call list_density % append(density * 0.009255_8)

    case ('cu')
      call list_names % append('29063.' // xs)
      call list_density % append(density * 0.6915_8)
      call list_names % append('29065.' // xs)
      call list_density % append(density * 0.3085_8)

    case ('zn')
      ! The evaluation of Zinc in ENDF/B-VII.1 is a natural element. The IUPAC
      ! isotopic composition specifies the following breakdown which is not used
      ! here:
      !   Zn-64 = 48.63%
      !   Zn-66 = 27.90%
      !   Zn-67 =  4.10%
      !   Zn-68 = 18.75%
      !   Zn-70 =  0.62%
      call list_names % append('30000.' // xs)
      call list_density % append(density)

    case ('ga')
      ! JEFF 3.1.2 does not have evaluations for Ga-69 and Ga-71, only for
      ! natural Gallium, so this may cause problems.
      call list_names % append('31069.' // xs)
      call list_density % append(density * 0.60108_8)
      call list_names % append('31071.' // xs)
      call list_density % append(density * 0.39892_8)

    case ('ge')
      call list_names % append('32070.' // xs)
      call list_density % append(density * 0.2057_8)
      call list_names % append('32072.' // xs)
      call list_density % append(density * 0.2745_8)
      call list_names % append('32073.' // xs)
      call list_density % append(density * 0.0775_8)
      call list_names % append('32074.' // xs)
      call list_density % append(density * 0.3650_8)
      call list_names % append('32076.' // xs)
      call list_density % append(density * 0.0773_8)

    case ('as')
      call list_names % append('33075.' // xs)
      call list_density % append(density)

    case ('se')
      call list_names % append('34074.' // xs)
      call list_density % append(density * 0.0089_8)
      call list_names % append('34076.' // xs)
      call list_density % append(density * 0.0937_8)
      call list_names % append('34077.' // xs)
      call list_density % append(density * 0.0763_8)
      call list_names % append('34078.' // xs)
      call list_density % append(density * 0.2377_8)
      call list_names % append('34080.' // xs)
      call list_density % append(density * 0.4961_8)
      call list_names % append('34082.' // xs)
      call list_density % append(density * 0.0873_8)

    case ('br')
      call list_names % append('35079.' // xs)
      call list_density % append(density * 0.5069_8)
      call list_names % append('35081.' // xs)
      call list_density % append(density * 0.4931_8)

    case ('kr')
      call list_names % append('36078.' // xs)
      call list_density % append(density * 0.00355_8)
      call list_names % append('36080.' // xs)
      call list_density % append(density * 0.02286_8)
      call list_names % append('36082.' // xs)
      call list_density % append(density * 0.11593_8)
      call list_names % append('36083.' // xs)
      call list_density % append(density * 0.11500_8)
      call list_names % append('36084.' // xs)
      call list_density % append(density * 0.56987_8)
      call list_names % append('36086.' // xs)
      call list_density % append(density * 0.17279_8)

    case ('rb')
      call list_names % append('37085.' // xs)
      call list_density % append(density * 0.7217_8)
      call list_names % append('37087.' // xs)
      call list_density % append(density * 0.2783_8)

    case ('sr')
      call list_names % append('38084.' // xs)
      call list_density % append(density * 0.0056_8)
      call list_names % append('38086.' // xs)
      call list_density % append(density * 0.0986_8)
      call list_names % append('38087.' // xs)
      call list_density % append(density * 0.0700_8)
      call list_names % append('38088.' // xs)
      call list_density % append(density * 0.8258_8)

    case ('y')
      call list_names % append('39089.' // xs)
      call list_density % append(density)

    case ('zr')
      call list_names % append('40090.' // xs)
      call list_density % append(density * 0.5145_8)
      call list_names % append('40091.' // xs)
      call list_density % append(density * 0.1122_8)
      call list_names % append('40092.' // xs)
      call list_density % append(density * 0.1715_8)
      call list_names % append('40094.' // xs)
      call list_density % append(density * 0.1738_8)
      call list_names % append('40096.' // xs)
      call list_density % append(density * 0.0280_8)

    case ('nb')
      call list_names % append('41093.' // xs)
      call list_density % append(density)

    case ('mo')
      call list_names % append('42092.' // xs)
      call list_density % append(density * 0.1453_8)
      call list_names % append('42094.' // xs)
      call list_density % append(density * 0.0915_8)
      call list_names % append('42095.' // xs)
      call list_density % append(density * 0.1584_8)
      call list_names % append('42096.' // xs)
      call list_density % append(density * 0.1667_8)
      call list_names % append('42097.' // xs)
      call list_density % append(density * 0.0960_8)
      call list_names % append('42098.' // xs)
      call list_density % append(density * 0.2439_8)
      call list_names % append('42100.' // xs)
      call list_density % append(density * 0.0982_8)

    case ('ru')
      call list_names % append('44096.' // xs)
      call list_density % append(density * 0.0554_8)
      call list_names % append('44098.' // xs)
      call list_density % append(density * 0.0187_8)
      call list_names % append('44099.' // xs)
      call list_density % append(density * 0.1276_8)
      call list_names % append('44100.' // xs)
      call list_density % append(density * 0.1260_8)
      call list_names % append('44101.' // xs)
      call list_density % append(density * 0.1706_8)
      call list_names % append('44102.' // xs)
      call list_density % append(density * 0.3155_8)
      call list_names % append('44104.' // xs)
      call list_density % append(density * 0.1862_8)

    case ('rh')
      call list_names % append('45103.' // xs)
      call list_density % append(density)

    case ('pd')
      call list_names % append('46102.' // xs)
      call list_density % append(density * 0.0102_8)
      call list_names % append('46104.' // xs)
      call list_density % append(density * 0.1114_8)
      call list_names % append('46105.' // xs)
      call list_density % append(density * 0.2233_8)
      call list_names % append('46106.' // xs)
      call list_density % append(density * 0.2733_8)
      call list_names % append('46108.' // xs)
      call list_density % append(density * 0.2646_8)
      call list_names % append('46110.' // xs)
      call list_density % append(density * 0.1172_8)

    case ('ag')
      call list_names % append('47107.' // xs)
      call list_density % append(density * 0.51839_8)
      call list_names % append('47109.' // xs)
      call list_density % append(density * 0.48161_8)

    case ('cd')
      call list_names % append('48106.' // xs)
      call list_density % append(density * 0.0125_8)
      call list_names % append('48108.' // xs)
      call list_density % append(density * 0.0089_8)
      call list_names % append('48110.' // xs)
      call list_density % append(density * 0.1249_8)
      call list_names % append('48111.' // xs)
      call list_density % append(density * 0.1280_8)
      call list_names % append('48112.' // xs)
      call list_density % append(density * 0.2413_8)
      call list_names % append('48113.' // xs)
      call list_density % append(density * 0.1222_8)
      call list_names % append('48114.' // xs)
      call list_density % append(density * 0.2873_8)
      call list_names % append('48116.' // xs)
      call list_density % append(density * 0.0749_8)

    case ('in')
      call list_names % append('49113.' // xs)
      call list_density % append(density * 0.0429_8)
      call list_names % append('49115.' // xs)
      call list_density % append(density * 0.9571_8)

    case ('sn')
      call list_names % append('50112.' // xs)
      call list_density % append(density * 0.0097_8)
      call list_names % append('50114.' // xs)
      call list_density % append(density * 0.0066_8)
      call list_names % append('50115.' // xs)
      call list_density % append(density * 0.0034_8)
      call list_names % append('50116.' // xs)
      call list_density % append(density * 0.1454_8)
      call list_names % append('50117.' // xs)
      call list_density % append(density * 0.0768_8)
      call list_names % append('50118.' // xs)
      call list_density % append(density * 0.2422_8)
      call list_names % append('50119.' // xs)
      call list_density % append(density * 0.0859_8)
      call list_names % append('50120.' // xs)
      call list_density % append(density * 0.3258_8)
      call list_names % append('50122.' // xs)
      call list_density % append(density * 0.0463_8)
      call list_names % append('50124.' // xs)
      call list_density % append(density * 0.0579_8)

    case ('sb')
      call list_names % append('51121.' // xs)
      call list_density % append(density * 0.5721_8)
      call list_names % append('51123.' // xs)
      call list_density % append(density * 0.4279_8)

    case ('te')
      call list_names % append('52120.' // xs)
      call list_density % append(density * 0.0009_8)
      call list_names % append('52122.' // xs)
      call list_density % append(density * 0.0255_8)
      call list_names % append('52123.' // xs)
      call list_density % append(density * 0.0089_8)
      call list_names % append('52124.' // xs)
      call list_density % append(density * 0.0474_8)
      call list_names % append('52125.' // xs)
      call list_density % append(density * 0.0707_8)
      call list_names % append('52126.' // xs)
      call list_density % append(density * 0.1884_8)
      call list_names % append('52128.' // xs)
      call list_density % append(density * 0.3174_8)
      call list_names % append('52130.' // xs)
      call list_density % append(density * 0.3408_8)

    case ('i')
      call list_names % append('53127.' // xs)
      call list_density % append(density)

    case ('xe')
      call list_names % append('54124.' // xs)
      call list_density % append(density * 0.000952_8)
      call list_names % append('54126.' // xs)
      call list_density % append(density * 0.000890_8)
      call list_names % append('54128.' // xs)
      call list_density % append(density * 0.019102_8)
      call list_names % append('54129.' // xs)
      call list_density % append(density * 0.264006_8)
      call list_names % append('54130.' // xs)
      call list_density % append(density * 0.040710_8)
      call list_names % append('54131.' // xs)
      call list_density % append(density * 0.212324_8)
      call list_names % append('54132.' // xs)
      call list_density % append(density * 0.269086_8)
      call list_names % append('54134.' // xs)
      call list_density % append(density * 0.104357_8)
      call list_names % append('54136.' // xs)
      call list_density % append(density * 0.088573_8)

    case ('cs')
      call list_names % append('55133.' // xs)
      call list_density % append(density)

    case ('ba')
      call list_names % append('56130.' // xs)
      call list_density % append(density * 0.00106_8)
      call list_names % append('56132.' // xs)
      call list_density % append(density * 0.00101_8)
      call list_names % append('56134.' // xs)
      call list_density % append(density * 0.02417_8)
      call list_names % append('56135.' // xs)
      call list_density % append(density * 0.06592_8)
      call list_names % append('56136.' // xs)
      call list_density % append(density * 0.07854_8)
      call list_names % append('56137.' // xs)
      call list_density % append(density * 0.11232_8)
      call list_names % append('56138.' // xs)
      call list_density % append(density * 0.71698_8)

    case ('la')
      call list_names % append('57138.' // xs)
      call list_density % append(density * 0.0008881_8)
      call list_names % append('57139.' // xs)
      call list_density % append(density * 0.9991119_8)

    case ('ce')
      call list_names % append('58136.' // xs)
      call list_density % append(density * 0.00185_8)
      call list_names % append('58138.' // xs)
      call list_density % append(density * 0.00251_8)
      call list_names % append('58140.' // xs)
      call list_density % append(density * 0.88450_8)
      call list_names % append('58142.' // xs)
      call list_density % append(density * 0.11114_8)

    case ('pr')
      call list_names % append('59141.' // xs)
      call list_density % append(density)

    case ('nd')
      call list_names % append('60142.' // xs)
      call list_density % append(density * 0.27152_8)
      call list_names % append('60143.' // xs)
      call list_density % append(density * 0.12174_8)
      call list_names % append('60144.' // xs)
      call list_density % append(density * 0.23798_8)
      call list_names % append('60145.' // xs)
      call list_density % append(density * 0.08293_8)
      call list_names % append('60146.' // xs)
      call list_density % append(density * 0.17189_8)
      call list_names % append('60148.' // xs)
      call list_density % append(density * 0.05756_8)
      call list_names % append('60150.' // xs)
      call list_density % append(density * 0.05638_8)

    case ('sm')
      call list_names % append('62144.' // xs)
      call list_density % append(density * 0.0307_8)
      call list_names % append('62147.' // xs)
      call list_density % append(density * 0.1499_8)
      call list_names % append('62148.' // xs)
      call list_density % append(density * 0.1124_8)
      call list_names % append('62149.' // xs)
      call list_density % append(density * 0.1382_8)
      call list_names % append('62150.' // xs)
      call list_density % append(density * 0.0738_8)
      call list_names % append('62152.' // xs)
      call list_density % append(density * 0.2675_8)
      call list_names % append('62154.' // xs)
      call list_density % append(density * 0.2275_8)

    case ('eu')
      call list_names % append('63151.' // xs)
      call list_density % append(density * 0.4781_8)
      call list_names % append('63153.' // xs)
      call list_density % append(density * 0.5219_8)

    case ('gd')
      call list_names % append('64152.' // xs)
      call list_density % append(density * 0.0020_8)
      call list_names % append('64154.' // xs)
      call list_density % append(density * 0.0218_8)
      call list_names % append('64155.' // xs)
      call list_density % append(density * 0.1480_8)
      call list_names % append('64156.' // xs)
      call list_density % append(density * 0.2047_8)
      call list_names % append('64157.' // xs)
      call list_density % append(density * 0.1565_8)
      call list_names % append('64158.' // xs)
      call list_density % append(density * 0.2484_8)
      call list_names % append('64160.' // xs)
      call list_density % append(density * 0.2186_8)

    case ('tb')
      call list_names % append('65159.' // xs)
      call list_density % append(density)

    case ('dy')
      call list_names % append('66156.' // xs)
      call list_density % append(density * 0.00056_8)
      call list_names % append('66158.' // xs)
      call list_density % append(density * 0.00095_8)
      call list_names % append('66160.' // xs)
      call list_density % append(density * 0.02329_8)
      call list_names % append('66161.' // xs)
      call list_density % append(density * 0.18889_8)
      call list_names % append('66162.' // xs)
      call list_density % append(density * 0.25475_8)
      call list_names % append('66163.' // xs)
      call list_density % append(density * 0.24896_8)
      call list_names % append('66164.' // xs)
      call list_density % append(density * 0.28260_8)

    case ('ho')
      call list_names % append('67165.' // xs)
      call list_density % append(density)

    case ('er')
      call list_names % append('68162.' // xs)
      call list_density % append(density * 0.00139_8)
      call list_names % append('68164.' // xs)
      call list_density % append(density * 0.01601_8)
      call list_names % append('68166.' // xs)
      call list_density % append(density * 0.33503_8)
      call list_names % append('68167.' // xs)
      call list_density % append(density * 0.22869_8)
      call list_names % append('68168.' // xs)
      call list_density % append(density * 0.26978_8)
      call list_names % append('68170.' // xs)
      call list_density % append(density * 0.14910_8)

    case ('tm')
      call list_names % append('69169.' // xs)
      call list_density % append(density)

    case ('yb')
      call list_names % append('70168.' // xs)
      call list_density % append(density * 0.00123_8)
      call list_names % append('70170.' // xs)
      call list_density % append(density * 0.02982_8)
      call list_names % append('70171.' // xs)
      call list_density % append(density * 0.1409_8)
      call list_names % append('70172.' // xs)
      call list_density % append(density * 0.2168_8)
      call list_names % append('70173.' // xs)
      call list_density % append(density * 0.16103_8)
      call list_names % append('70174.' // xs)
      call list_density % append(density * 0.32026_8)
      call list_names % append('70176.' // xs)
      call list_density % append(density * 0.12996_8)

    case ('lu')
      call list_names % append('71175.' // xs)
      call list_density % append(density * 0.97401_8)
      call list_names % append('71176.' // xs)
      call list_density % append(density * 0.02599_8)

    case ('hf')
      call list_names % append('72174.' // xs)
      call list_density % append(density * 0.0016_8)
      call list_names % append('72176.' // xs)
      call list_density % append(density * 0.0526_8)
      call list_names % append('72177.' // xs)
      call list_density % append(density * 0.1860_8)
      call list_names % append('72178.' // xs)
      call list_density % append(density * 0.2728_8)
      call list_names % append('72179.' // xs)
      call list_density % append(density * 0.1362_8)
      call list_names % append('72180.' // xs)
      call list_density % append(density * 0.3508_8)

    case ('ta')
      call list_names % append('73180.' // xs)
      call list_density % append(density * 0.0001201_8)
      call list_names % append('73181.' // xs)
      call list_density % append(density * 0.9998799_8)

    case ('w')
      ! ENDF/B-VII.0 does not have W-180 so this may cause problems. However, it
      ! has been added as of ENDF/B-VII.1
      call list_names % append('74180.' // xs)
      call list_density % append(density * 0.0012_8)
      call list_names % append('74182.' // xs)
      call list_density % append(density * 0.2650_8)
      call list_names % append('74183.' // xs)
      call list_density % append(density * 0.1431_8)
      call list_names % append('74184.' // xs)
      call list_density % append(density * 0.3064_8)
      call list_names % append('74186.' // xs)
      call list_density % append(density * 0.2843_8)

    case ('re')
      call list_names % append('75185.' // xs)
      call list_density % append(density * 0.3740_8)
      call list_names % append('75187.' // xs)
      call list_density % append(density * 0.6260_8)

    case ('os')
      call list_names % append('76184.' // xs)
      call list_density % append(density * 0.0002_8)
      call list_names % append('76186.' // xs)
      call list_density % append(density * 0.0159_8)
      call list_names % append('76187.' // xs)
      call list_density % append(density * 0.0196_8)
      call list_names % append('76188.' // xs)
      call list_density % append(density * 0.1324_8)
      call list_names % append('76189.' // xs)
      call list_density % append(density * 0.1615_8)
      call list_names % append('76190.' // xs)
      call list_density % append(density * 0.2626_8)
      call list_names % append('76192.' // xs)
      call list_density % append(density * 0.4078_8)

    case ('ir')
      call list_names % append('77191.' // xs)
      call list_density % append(density * 0.373_8)
      call list_names % append('77193.' // xs)
      call list_density % append(density * 0.627_8)

    case ('pt')
      call list_names % append('78190.' // xs)
      call list_density % append(density * 0.00012_8)
      call list_names % append('78192.' // xs)
      call list_density % append(density * 0.00782_8)
      call list_names % append('78194.' // xs)
      call list_density % append(density * 0.3286_8)
      call list_names % append('78195.' // xs)
      call list_density % append(density * 0.3378_8)
      call list_names % append('78196.' // xs)
      call list_density % append(density * 0.2521_8)
      call list_names % append('78198.' // xs)
      call list_density % append(density * 0.07356_8)

    case ('au')
      call list_names % append('79197.' // xs)
      call list_density % append(density)

    case ('hg')
      call list_names % append('80196.' // xs)
      call list_density % append(density * 0.0015_8)
      call list_names % append('80198.' // xs)
      call list_density % append(density * 0.0997_8)
      call list_names % append('80199.' // xs)
      call list_density % append(density * 0.1687_8)
      call list_names % append('80200.' // xs)
      call list_density % append(density * 0.2310_8)
      call list_names % append('80201.' // xs)
      call list_density % append(density * 0.1318_8)
      call list_names % append('80202.' // xs)
      call list_density % append(density * 0.2986_8)
      call list_names % append('80204.' // xs)
      call list_density % append(density * 0.0687_8)

    case ('tl')
      call list_names % append('81203.' // xs)
      call list_density % append(density * 0.2952_8)
      call list_names % append('81205.' // xs)
      call list_density % append(density * 0.7048_8)

    case ('pb')
      call list_names % append('82204.' // xs)
      call list_density % append(density * 0.014_8)
      call list_names % append('82206.' // xs)
      call list_density % append(density * 0.241_8)
      call list_names % append('82207.' // xs)
      call list_density % append(density * 0.221_8)
      call list_names % append('82208.' // xs)
      call list_density % append(density * 0.524_8)

    case ('bi')
      call list_names % append('83209.' // xs)
      call list_density % append(density)

    case ('th')
      call list_names % append('90232.' // xs)
      call list_density % append(density)

    case ('pa')
      call list_names % append('91231.' // xs)
      call list_density % append(density)

    case ('u')
      call list_names % append('92234.' // xs)
      call list_density % append(density * 0.000054_8)
      call list_names % append('92235.' // xs)
      call list_density % append(density * 0.007204_8)
      call list_names % append('92238.' // xs)
      call list_density % append(density * 0.992742_8)

    case default
      message = "Cannot expand element: " // name
      call fatal_error()

    end select

  end subroutine expand_natural_element

end module input_xml<|MERGE_RESOLUTION|>--- conflicted
+++ resolved
@@ -681,15 +681,12 @@
         call lower_case(temp_str)
         if (trim(temp_str) == 'false' .or. &
              trim(temp_str) == '0') source_write = .false.
-<<<<<<< HEAD
       end if
       if (check_for_node(node_sp, "overwrite_latest")) then
         call get_node_value(node_sp, "overwrite_latest", temp_str)
         call lower_case(temp_str)
         if (trim(temp_str) == 'true' .or. &
              trim(temp_str) == '1') source_latest = .true.
-=======
->>>>>>> ad1235db
       end if
     else
       ! If no <source_point> tag was present, by default we keep source bank in
