--- conflicted
+++ resolved
@@ -12,7 +12,6 @@
   use random_lcg,       only: prn
   use string,           only: lower_case, to_str, str_to_int, str_to_real, &
                               starts_with, ends_with
-  use tally_diffusion, only: create_diffusion_tally
   use tally_header,     only: TallyObject, TallyFilter
   use tally_initialize, only: add_tallies
 
@@ -1289,14 +1288,6 @@
       call warning()
     else
       n_user_tallies = size(tally_)
-    end if
-
-    ! Check for <difcof_mesh> setting
-    if (difcof_mesh_ > 0) then
-      difcof_mesh = difcof_mesh_
-      n_tallies = n_tallies + 1
-      n_user_tallies = n_user_tallies + 1
-      n_user_analog_tallies = n_user_analog_tallies + 1
     end if
 
     ! Allocate tally array
@@ -1995,55 +1986,6 @@
 
     end do READ_TALLIES
 
-<<<<<<< HEAD
-    ! ==========================================================================
-    ! LISTS FOR ANALOG, TRACKLENGTH, CURRENT TALLIES
-
-    ! Determine number of types of tallies
-    if (cmfd_run) then
-      n_analog_tallies = n_user_analog_tallies + n_cmfd_analog_tallies
-      n_tracklength_tallies = n_user_tracklength_tallies + n_cmfd_tracklength_tallies
-      n_current_tallies = n_user_current_tallies + n_cmfd_current_tallies
-    else
-      n_analog_tallies = n_user_analog_tallies
-      n_tracklength_tallies = n_user_tracklength_tallies
-      n_current_tallies = n_user_current_tallies
-    end if
-
-    ! Allocate list of pointers for tallies by type
-    allocate(analog_tallies(n_analog_tallies))
-    allocate(tracklength_tallies(n_tracklength_tallies))
-    allocate(current_tallies(n_current_tallies))
-
-    ! Check for diffusion coefficient tally
-    if (difcof_mesh > 0) &
-      call create_diffusion_tally(tallies(n_user_tallies))
-
-    ! Set indices for tally pointer lists to zero
-    i_analog = 0
-    i_tracklength = 0
-    i_current = 0
-
-    do i = 1, n_user_tallies
-      t => tallies(i)
-
-      ! Increment the appropriate index and set pointer
-      if (t % type == TALLY_VOLUME) then
-        if (t % estimator == ESTIMATOR_ANALOG) then
-          i_analog = i_analog + 1
-          analog_tallies(i_analog) = i
-        elseif (t % estimator == ESTIMATOR_TRACKLENGTH) then
-          i_tracklength = i_tracklength + 1
-          tracklength_tallies(i_tracklength) = i
-        end if
-      elseif (t % type == TALLY_SURFACE_CURRENT) then
-        i_current = i_current + 1
-        current_tallies(i_current) = i
-      end if
-    end do
-
-=======
->>>>>>> c1736aa9
   end subroutine read_tallies_xml
 
 !===============================================================================
