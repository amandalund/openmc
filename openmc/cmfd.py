"""This module can be used to specify parameters used for coarse mesh finite
difference (CMFD) acceleration in OpenMC. CMFD was first proposed by [Smith]_
and is widely used in accelerating neutron transport problems.

References
----------

.. [Smith] K. Smith, "Nodal method storage reduction by non-linear
   iteration", *Trans. Am. Nucl. Soc.*, **44**, 265 (1983).

"""

from contextlib import contextmanager
from collections.abc import Iterable, Mapping
from numbers import Real, Integral
import sys
import time
from ctypes import c_int
import warnings

import numpy as np
from scipy import sparse
import h5py

import openmc.lib
from openmc.checkvalue import (check_type, check_length, check_value,
                               check_greater_than, check_less_than)
from openmc.exceptions import OpenMCError

# See if mpi4py module can be imported, define have_mpi global variable
try:
    from mpi4py import MPI
    have_mpi = True
except ImportError:
    have_mpi = False

# Maximum/minimum neutron energies
_ENERGY_MAX_NEUTRON = np.inf
_ENERGY_MIN_NEUTRON = 0.

# Tolerance for detecting zero flux values
_TINY_BIT = 1.e-8

# For non-accelerated regions on coarse mesh overlay
_CMFD_NOACCEL = -1

# Constant to represent a zero flux "albedo"
_ZERO_FLUX = 999.0

# Map that returns index of current direction in numpy current matrix
_CURRENTS = {
    'out_left':   0, 'in_left':   1, 'out_right': 2, 'in_right': 3,
    'out_back':   4, 'in_back':   5, 'out_front': 6, 'in_front': 7,
    'out_bottom': 8, 'in_bottom': 9, 'out_top':  10, 'in_top':  11
}


class CMFDMesh(object):
    """A structured Cartesian mesh used for CMFD acceleration.

    Attributes
    ----------
    lower_left : Iterable of float
        The lower-left corner of the structured mesh. If only two coordinates
        are given, it is assumed that the mesh is an x-y mesh.
    upper_right : Iterable of float
        The upper-right corner of the structrued mesh. If only two coordinates
        are given, it is assumed that the mesh is an x-y mesh.
    dimension : Iterable of int
        The number of mesh cells in each direction.
    width : Iterable of float
        The width of mesh cells in each direction.
    energy : Iterable of float
        Energy bins in eV, listed in ascending order (e.g. [0.0, 0.625e-1,
        20.0e6]) for CMFD tallies and acceleration. If no energy bins are
        listed, OpenMC automatically assumes a one energy group calculation
        over the entire energy range.
    albedo : Iterable of float
        Surface ratio of incoming to outgoing partial currents on global
        boundary conditions. They are listed in the following order: -x +x -y
        +y -z +z.
    map : Iterable of int
        An optional acceleration map can be specified to overlay on the coarse
        mesh spatial grid. If this option is used, a ``0`` is used for a
        non-accelerated region and a ``1`` is used for an accelerated region.
        For a simple 4x4 coarse mesh with a 2x2 fuel lattice surrounded by
        reflector, the map is:

        ::

            [0, 0, 0, 0,
             0, 1, 1, 0,
             0, 1, 1, 0,
             0, 0, 0, 0]

        Therefore a 2x2 system of equations is solved rather than a 4x4. This
        is extremely important to use in reflectors as neutrons will not
        contribute to any tallies far away from fission source neutron regions.
        A ``1`` must be used to identify any fission source region.

    """

    def __init__(self):
        self._lower_left = None
        self._upper_right = None
        self._dimension = None
        self._width = None
        self._energy = None
        self._albedo = None
        self._map = None

    @property
    def lower_left(self):
        return self._lower_left

    @property
    def upper_right(self):
        return self._upper_right

    @property
    def dimension(self):
        return self._dimension

    @property
    def width(self):
        return self._width

    @property
    def energy(self):
        return self._energy

    @property
    def albedo(self):
        return self._albedo

    @property
    def map(self):
        return self._map

    @lower_left.setter
    def lower_left(self, lower_left):
        check_type('CMFD mesh lower_left', lower_left, Iterable, Real)
        check_length('CMFD mesh lower_left', lower_left, 2, 3)
        self._lower_left = lower_left

    @upper_right.setter
    def upper_right(self, upper_right):
        check_type('CMFD mesh upper_right', upper_right, Iterable, Real)
        check_length('CMFD mesh upper_right', upper_right, 2, 3)
        self._upper_right = upper_right

    @dimension.setter
    def dimension(self, dimension):
        check_type('CMFD mesh dimension', dimension, Iterable, Integral)
        check_length('CMFD mesh dimension', dimension, 2, 3)
        for d in dimension:
            check_greater_than('CMFD mesh dimension', d, 0)
        self._dimension = dimension

    @width.setter
    def width(self, width):
        check_type('CMFD mesh width', width, Iterable, Real)
        check_length('CMFD mesh width', width, 2, 3)
        for w in width:
            check_greater_than('CMFD mesh width', w, 0)
        self._width = width

    @energy.setter
    def energy(self, energy):
        check_type('CMFD mesh energy', energy, Iterable, Real)
        for e in energy:
            check_greater_than('CMFD mesh energy', e, 0, True)
        self._energy = energy

    @albedo.setter
    def albedo(self, albedo):
        check_type('CMFD mesh albedo', albedo, Iterable, Real)
        check_length('CMFD mesh albedo', albedo, 6)
        for a in albedo:
            check_greater_than('CMFD mesh albedo', a, 0, True)
            check_less_than('CMFD mesh albedo', a, 1, True)
        self._albedo = albedo

    @map.setter
    def map(self, meshmap):
        check_type('CMFD mesh map', meshmap, Iterable, Integral)
        for m in meshmap:
            check_value('CMFD mesh map', m, [0, 1])
        self._map = meshmap


class CMFDRun(object):
    r"""Class for running CMFD acceleration through the C API.

    Attributes
    ----------
    tally_begin : int
        Batch number at which CMFD tallies should begin accummulating
    solver_begin: int
        Batch number at which CMFD solver should start executing
    ref_d : list of floats
        List of reference diffusion coefficients to fix CMFD parameters to
    display : dict
        Dictionary indicating which CMFD results to output. Note that CMFD
        k-effective will always be outputted. Acceptable keys are:

        * "balance" - Whether to output RMS [%] of the resdiual from the
          neutron balance equation on CMFD tallies (bool)
        * "dominance" - Whether to output the estimated dominance ratio from
          the CMFD iterations (bool)
        * "entropy" - Whether to output the *entropy* of the CMFD predicted
          fission source (bool)
        * "source" - Whether to ouput the RMS [%] between the OpenMC fission
          source and CMFD fission source (bool)

    downscatter : bool
        Indicate whether an effective downscatter cross section should be used
        when using 2-group CMFD.
    feedback : bool
        Indicate or not the CMFD diffusion result is used to adjust the weight
        of fission source neutrons on the next OpenMC batch. Defaults to False.
    cmfd_ktol : float
        Tolerance on the eigenvalue when performing CMFD power iteration
    mesh : openmc.cmfd.CMFDMesh
        Structured mesh to be used for acceleration
    norm : float
        Normalization factor applied to the CMFD fission source distribution
    power_monitor : bool
        View convergence of power iteration during CMFD acceleration
    run_adjoint : bool
        Perform adjoint calculation on the last batch
    w_shift : float
        Optional Wielandt shift parameter for accelerating power iterations. By
        default, it is very large so there is effectively no impact.
    stol : float
        Tolerance on the fission source when performing CMFD power iteration
    reset : list of int
        List of batch numbers at which CMFD tallies should be reset
    write_matrices : bool
        Write sparse matrices that are used during CMFD acceleration (loss,
        production) and resultant normalized flux vector phi to file
    spectral : float
        Optional spectral radius that can be used to accelerate the convergence
        of Gauss-Seidel iterations during CMFD power iteration.
    gauss_seidel_tolerance : Iterable of float
        Two parameters specifying the absolute inner tolerance and the relative
        inner tolerance for Gauss-Seidel iterations when performing CMFD.
    adjoint_type : {'physical', 'math'}
        Stores type of adjoint calculation that should be performed.
        ``run_adjoint`` must be true for an adjoint calculation to be
        perfomed. Options are:

        * "physical" - Create adjoint matrices from physical parameters of
          CMFD problem
        * "math" - Create adjoint matrices mathematically as the transpose of
          loss and production CMFD matrices

    window_type : {'expanding', 'rolling', 'none'}
        Specifies type of tally window scheme to use to accumulate CMFD
        tallies. Options are:

          * "expanding" - Have an expanding window that doubles in size
            to give more weight to more recent tallies as more generations are
            simulated
          * "rolling" - Have a fixed window size that aggregates tallies from
            the same number of previous generations tallied
          * "none" - Don't use a windowing scheme so that all tallies from last
            time they were reset are used for the CMFD algorithm.

    window_size : int
        Size of window to use for tally window scheme. Only relevant when
        window_type is set to "rolling"
    indices : numpy.ndarray
        Stores spatial and group dimensions as [nx, ny, nz, ng]
    cmfd_src : numpy.ndarray
        CMFD source distribution calculated from solving CMFD equations
    entropy : list of floats
        "Shannon entropy" from CMFD fission source, stored for each generation
        that CMFD is invoked
    balance : list of floats
        RMS of neutron balance equations, stored for each generation that CMFD
        is invoked
    src_cmp : list of floats
        RMS deviation of OpenMC and CMFD normalized source, stored for each
        generation that CMFD is invoked
    dom : list of floats
        Dominance ratio from solving CMFD matrix equations, stored for each
        generation that CMFD is invoked
    k_cmfd : list of floats
        List of CMFD k-effectives, stored for each generation that CMFD is
        invoked
    time_cmfd : float
        Time for entire CMFD calculation, in seconds
    time_cmfdbuild : float
        Time for building CMFD matrices, in seconds
    time_cmfdsolve : float
        Time for solving CMFD matrix equations, in seconds
    use_all_threads : bool
        Whether to use all threads allocated to OpenMC for CMFD solver
    intracomm : mpi4py.MPI.Intracomm or None
        MPI intercommunicator for running MPI commands

    """

    def __init__(self):
        """Constructor for CMFDRun class. Default values for instance variables
        set in this method.

        """
        # Variables that users can modify
        self._tally_begin = 1
        self._solver_begin = 1
        self._ref_d = np.array([])
        self._display = {'balance': False, 'dominance': False,
                         'entropy': False, 'source': False}
        self._downscatter = False
        self._feedback = False
        self._cmfd_ktol = 1.e-8
        self._mesh = None
        self._norm = 1.
        self._power_monitor = False
        self._run_adjoint = False
        self._w_shift = 1.e6
        self._stol = 1.e-8
        self._reset = []
        self._write_matrices = False
        self._spectral = 0.0
        self._gauss_seidel_tolerance = [1.e-10, 1.e-5]
        self._adjoint_type = 'physical'
        self._window_type = 'none'
        self._window_size = 10
        self._intracomm = None
        self._use_all_threads = False

        # External variables used during runtime but users cannot control
        self._set_reference_params = False
        self._indices = np.zeros(4, dtype=np.int32)
        self._egrid = None
        self._albedo = None
        self._coremap = None
        self._mesh_id = None
        self._tally_ids = None
        self._energy_filters = None
        self._cmfd_on = False
        self._mat_dim = _CMFD_NOACCEL
        self._keff_bal = None
        self._keff = None
        self._adj_keff = None
        self._phi = None
        self._adj_phi = None
        self._openmc_src_rate = None
        self._flux_rate = None
        self._total_rate = None
        self._p1scatt_rate = None
        self._scatt_rate = None
        self._nfiss_rate = None
        self._current_rate = None
        self._flux = None
        self._totalxs = None
        self._p1scattxs = None
        self._scattxs = None
        self._nfissxs = None
        self._diffcof = None
        self._dtilde = None
        self._dhat = None
        self._hxyz = None
        self._current = None
        self._cmfd_src = None
        self._openmc_src = None
        self._sourcecounts = None
        self._weightfactors = None
        self._entropy = []
        self._balance = []
        self._src_cmp = []
        self._dom = []
        self._k_cmfd = []
        self._resnb = None
        self._reset_every = None
        self._time_cmfd = None
        self._time_cmfdbuild = None
        self._time_cmfdsolve = None

        # All index-related variables, for numpy vectorization
        self._first_x_accel = None
        self._last_x_accel = None
        self._first_y_accel = None
        self._last_y_accel = None
        self._first_z_accel = None
        self._last_z_accel = None
        self._notfirst_x_accel = None
        self._notlast_x_accel = None
        self._notfirst_y_accel = None
        self._notlast_y_accel = None
        self._notfirst_z_accel = None
        self._notlast_z_accel = None
        self._is_adj_ref_left = None
        self._is_adj_ref_right = None
        self._is_adj_ref_back = None
        self._is_adj_ref_front = None
        self._is_adj_ref_bottom = None
        self._is_adj_ref_top = None
        self._accel_idxs = None
        self._accel_neig_left_idxs = None
        self._accel_neig_right_idxs = None
        self._accel_neig_back_idxs = None
        self._accel_neig_front_idxs = None
        self._accel_neig_bot_idxs = None
        self._accel_neig_top_idxs = None
        self._loss_row = None
        self._loss_col = None
        self._prod_row = None
        self._prod_col = None

    @property
    def tally_begin(self):
        return self._tally_begin

    @property
    def solver_begin(self):
        return self._solver_begin

    @property
    def ref_d(self):
        return self._ref_d

    @property
    def display(self):
        return self._display

    @property
    def downscatter(self):
        return self._downscatter

    @property
    def feedback(self):
        return self._feedback

    @property
    def cmfd_ktol(self):
        return self._cmfd_ktol

    @property
    def mesh(self):
        return self._mesh

    @property
    def norm(self):
        return self._norm

    @property
    def adjoint_type(self):
        return self._adjoint_type

    @property
    def window_type(self):
        return self._window_type

    @property
    def window_size(self):
        return self._window_size

    @property
    def power_monitor(self):
        return self._power_monitor

    @property
    def run_adjoint(self):
        return self._run_adjoint

    @property
    def w_shift(self):
        return self._w_shift

    @property
    def stol(self):
        return self._stol

    @property
    def spectral(self):
        return self._spectral

    @property
    def reset(self):
        return self._reset

    @property
    def write_matrices(self):
        return self._write_matrices

    @property
    def gauss_seidel_tolerance(self):
        return self._gauss_seidel_tolerance

    @property
    def indices(self):
        return self._indices

    @property
    def use_all_threads(self):
        return self._use_all_threads

    @property
    def cmfd_src(self):
        return self._cmfd_src

    @property
    def dom(self):
        return self._dom

    @property
    def src_cmp(self):
        return self._src_cmp

    @property
    def balance(self):
        return self._balance

    @property
    def entropy(self):
        return self._entropy

    @property
    def k_cmfd(self):
        return self._k_cmfd

    @tally_begin.setter
    def tally_begin(self, begin):
        check_type('CMFD tally begin batch', begin, Integral)
        check_greater_than('CMFD tally begin batch', begin, 0)
        self._tally_begin = begin

    @solver_begin.setter
    def solver_begin(self, begin):
        check_type('CMFD feedback begin batch', begin, Integral)
        check_greater_than('CMFD feedback begin batch', begin, 0)
        self._solver_begin = begin


    @ref_d.setter
    def ref_d(self, diff_params):
        check_type('Reference diffusion params', diff_params,
                   Iterable, Real)
        self._ref_d = np.array(diff_params)

    @display.setter
    def display(self, display):
        check_type('display', display, Mapping)
        for key, value in display.items():
            check_value('display key', key,
                        ('balance', 'entropy', 'dominance', 'source'))
            check_type("display['{}']".format(key), value, bool)
            self._display[key] = value

    @downscatter.setter
    def downscatter(self, downscatter):
        check_type('CMFD downscatter', downscatter, bool)
        self._downscatter = downscatter

    @feedback.setter
    def feedback(self, feedback):
        check_type('CMFD feedback', feedback, bool)
        self._feedback = feedback

    @cmfd_ktol.setter
    def cmfd_ktol(self, cmfd_ktol):
        check_type('CMFD eigenvalue tolerance', cmfd_ktol, Real)
        self._cmfd_ktol = cmfd_ktol

    @mesh.setter
    def mesh(self, cmfd_mesh):
        check_type('CMFD mesh', cmfd_mesh, CMFDMesh)

        # Check dimension defined
        if cmfd_mesh.dimension is None:
            raise ValueError('CMFD mesh requires spatial '
                             'dimensions to be specified')

        # Check lower left defined
        if cmfd_mesh.lower_left is None:
            raise ValueError('CMFD mesh requires lower left coordinates '
                             'to be specified')

        # Check that both upper right and width both not defined
        if cmfd_mesh.upper_right is not None and cmfd_mesh.width is not None:
            raise ValueError('Both upper right coordinates and width '
                             'cannot be specified for CMFD mesh')

        # Check that at least one of width or upper right is defined
        if cmfd_mesh.upper_right is None and cmfd_mesh.width is None:
            raise ValueError('CMFD mesh requires either upper right '
                             'coordinates or width to be specified')

        # Check width and lower length are same dimension and define
        # upper_right
        if cmfd_mesh.width is not None:
            check_length('CMFD mesh width', cmfd_mesh.width,
                         len(cmfd_mesh.lower_left))
            cmfd_mesh.upper_right = np.array(cmfd_mesh.lower_left) + \
                np.array(cmfd_mesh.width) * np.array(cmfd_mesh.dimension)

        # Check upper_right and lower length are same dimension and define
        # width
        elif cmfd_mesh.upper_right is not None:
            check_length('CMFD mesh upper right', cmfd_mesh.upper_right,
                         len(cmfd_mesh.lower_left))
            # Check upper right coordinates are greater than lower left
            if np.any(np.array(cmfd_mesh.upper_right) <=
                      np.array(cmfd_mesh.lower_left)):
                raise ValueError('CMFD mesh requires upper right '
                                 'coordinates to be greater than lower '
                                 'left coordinates')
            cmfd_mesh.width = np.true_divide((np.array(cmfd_mesh.upper_right) -
                                             np.array(cmfd_mesh.lower_left)),
                                             np.array(cmfd_mesh.dimension))
        self._mesh = cmfd_mesh

    @norm.setter
    def norm(self, norm):
        check_type('CMFD norm', norm, Real)
        self._norm = norm

    @adjoint_type.setter
    def adjoint_type(self, adjoint_type):
        check_type('CMFD adjoint type', adjoint_type, str)
        check_value('CMFD adjoint type', adjoint_type,
                    ['math', 'physical'])
        self._adjoint_type = adjoint_type

    @window_type.setter
    def window_type(self, window_type):
        check_type('CMFD window type', window_type, str)
        check_value('CMFD window type', window_type,
                    ['none', 'rolling', 'expanding'])
        self._window_type = window_type

    @window_size.setter
    def window_size(self, window_size):
        check_type('CMFD window size', window_size, Integral)
        check_greater_than('CMFD window size', window_size, 0)
        if self._window_type != 'rolling':
            warn_msg = 'Window size will have no effect on CMFD simulation ' \
                       'unless window type is set to "rolling".'
            warnings.warn(warn_msg, RuntimeWarning)
        self._window_size = window_size

    @power_monitor.setter
    def power_monitor(self, power_monitor):
        check_type('CMFD power monitor', power_monitor, bool)
        self._power_monitor = power_monitor

    @run_adjoint.setter
    def run_adjoint(self, run_adjoint):
        check_type('CMFD run adjoint', run_adjoint, bool)
        self._run_adjoint = run_adjoint

    @w_shift.setter
    def w_shift(self, w_shift):
        check_type('CMFD Wielandt shift', w_shift, Real)
        self._w_shift = w_shift

    @stol.setter
    def stol(self, stol):
        check_type('CMFD fission source tolerance', stol, Real)
        self._stol = stol

    @spectral.setter
    def spectral(self, spectral):
        check_type('CMFD spectral radius', spectral, Real)
        self._spectral = spectral

    @reset.setter
    def reset(self, reset):
        check_type('tally reset batches', reset, Iterable, Integral)
        self._reset = reset

    @write_matrices.setter
    def write_matrices(self, write_matrices):
        check_type('CMFD write matrices', write_matrices, bool)
        self._write_matrices = write_matrices

    @gauss_seidel_tolerance.setter
    def gauss_seidel_tolerance(self, gauss_seidel_tolerance):
        check_type('CMFD Gauss-Seidel tolerance', gauss_seidel_tolerance,
                   Iterable, Real)
        check_length('Gauss-Seidel tolerance', gauss_seidel_tolerance, 2)
        self._gauss_seidel_tolerance = gauss_seidel_tolerance

    @use_all_threads.setter
    def use_all_threads(self, use_all_threads):
        check_type('CMFD use all threads', use_all_threads, bool)
        self._use_all_threads = use_all_threads

    def run(self, **kwargs):
        """Run OpenMC with coarse mesh finite difference acceleration

        This method is called by user to run CMFD once instance variables of
        CMFDRun class are set

        Parameters
        ----------
        **kwargs
            All keyword arguments are passed to
            :func:`openmc.lib.run_in_memory`.

        """
        with self.run_in_memory(**kwargs):
            for _ in self.iter_batches():
                pass

    @contextmanager
    def run_in_memory(self, **kwargs):
        """ Context manager for running CMFD functions with OpenMC shared
        library functions.

        This function can be used with a 'with' statement to ensure the
        CMFDRun class is properly initialized/finalized. For example::

            from openmc import cmfd
            cmfd_run = cmfd.CMFDRun()
            with cmfd_run.run_in_memory():
                do_stuff_before_simulation_start()
                for _ in cmfd_run.iter_batches():
                    do_stuff_between_batches()

        Parameters
        ----------
        **kwargs
            All keyword arguments passed to :func:`openmc.lib.run_in_memory`.

        """
        # Store intracomm for part of CMFD routine where MPI reduce and
        # broadcast calls are made
        if 'intracomm' in kwargs and kwargs['intracomm'] is not None:
            self._intracomm = kwargs['intracomm']
        elif have_mpi:
            self._intracomm = MPI.COMM_WORLD

        # Run and pass arguments to C API run_in_memory function
        with openmc.lib.run_in_memory(**kwargs):
            self.init()
            yield
            self.finalize()

    def iter_batches(self):
        """ Iterator over batches.

        This function returns a generator-iterator that allows Python code to
        be run between batches when running an OpenMC simulation with CMFD.
        It should be used in conjunction with
        :func`openmc.cmfd.CMFDRun.run_in_memory` to ensure proper
        initialization/finalization of CMFDRun instance.

        """
        status = 0
        while status == 0:
            status = self.next_batch()
            yield

    def init(self):
        """ Initialize CMFDRun instance by setting up CMFD parameters and
        calling :func:`openmc.lib.simulation_init`

        """
        # Configure CMFD parameters
        self._configure_cmfd()

        # Create tally objects
        self._create_cmfd_tally()

        if openmc.capi.master():
            # Compute and store array indices used to build cross section
            # arrays
            self._precompute_array_indices()

            # Compute and store row and column indices used to build CMFD
            # matrices
            self._precompute_matrix_indices()

            # Initialize all variables used for linear solver in C++
            self._initialize_linsolver()

        # Initialize simulation
        openmc.lib.simulation_init()

        # Set cmfd_run variable to True through C API
        openmc.lib.settings.cmfd_run = True

    def next_batch(self):
        """ Run next batch for CMFDRun.

        Returns
        -------
        int
            Status after running a batch (0=normal, 1=reached maximum number of
            batches, 2=tally triggers reached)

        """
        # Initialize CMFD batch
        self._cmfd_init_batch()

        # Run next batch
        status = openmc.lib.next_batch()

<<<<<<< HEAD
        # Perform CMFD calculations
        self._execute_cmfd()
=======
        # Perform CMFD calculation if on
        if self._cmfd_on:
            self._execute_cmfd()

            # Write CMFD output if CMFD on for current batch
            if openmc.lib.master():
                self._write_cmfd_output()
>>>>>>> c4394e55

        # Write CMFD data to statepoint
        if openmc.lib.is_statepoint_batch():
            self.statepoint_write()
        return status

    def finalize(self):
        """ Finalize simulation by calling
        :func:`openmc.lib.simulation_finalize` and print out CMFD timing
        information.

        """
        # Finalize simuation
        openmc.lib.simulation_finalize()

        if openmc.capi.master():
            # Print out CMFD timing statistics
            self._write_cmfd_timing_stats()

    def statepoint_write(self, filename=None):
        """Write all simulation parameters to statepoint

        Parameters
        ----------
        filename : str
            Filename of statepoint

        """
        if filename is None:
            batch_str_len = len(str(openmc.lib.settings.batches))
            batch_str = str(openmc.lib.current_batch()).zfill(batch_str_len)
            filename = 'statepoint.{}.h5'.format(batch_str)

        # Call C API statepoint_write to save source distribution with CMFD
        # feedback
        openmc.lib.statepoint_write(filename=filename)

        # Append CMFD data to statepoint file using h5py
        self._write_cmfd_statepoint(filename)

    def _write_cmfd_statepoint(self, filename):
        """Append all CNFD simulation parameters to existing statepoint

        Parameters
        ----------
        filename : str
            Filename of statepoint

        """
        if openmc.lib.master():
            with h5py.File(filename, 'a') as f:
                if 'cmfd' not in f:
                    if openmc.lib.settings.verbosity >= 5:
                        print(' Writing CMFD data to {}...'.format(filename))
                        sys.stdout.flush()
                    cmfd_group = f.create_group("cmfd")
                    cmfd_group.attrs['cmfd_on'] = self._cmfd_on
                    cmfd_group.attrs['feedback'] = self._feedback
                    cmfd_group.attrs['solver_begin'] = self._solver_begin
                    cmfd_group.attrs['mesh_id'] = self._mesh_id
                    cmfd_group.attrs['tally_begin'] = self._tally_begin
                    cmfd_group.attrs['time_cmfd'] = self._time_cmfd
                    cmfd_group.attrs['time_cmfdbuild'] = self._time_cmfdbuild
                    cmfd_group.attrs['time_cmfdsolve'] = self._time_cmfdsolve
                    cmfd_group.attrs['window_size'] = self._window_size
                    cmfd_group.attrs['window_type'] = self._window_type
                    cmfd_group.create_dataset('k_cmfd', data=self._k_cmfd)
                    cmfd_group.create_dataset('dom', data=self._dom)
                    cmfd_group.create_dataset('src_cmp', data=self._src_cmp)
                    cmfd_group.create_dataset('balance', data=self._balance)
                    cmfd_group.create_dataset('entropy', data=self._entropy)
                    cmfd_group.create_dataset('reset', data=self._reset)
                    cmfd_group.create_dataset('albedo', data=self._albedo)
                    cmfd_group.create_dataset('coremap', data=self._coremap)
                    cmfd_group.create_dataset('egrid', data=self._egrid)
                    cmfd_group.create_dataset('indices', data=self._indices)
                    cmfd_group.create_dataset('tally_ids',
                                              data=self._tally_ids)
                    cmfd_group.create_dataset('current_rate',
                                              data=self._current_rate)
                    cmfd_group.create_dataset('flux_rate',
                                              data=self._flux_rate)
                    cmfd_group.create_dataset('nfiss_rate',
                                              data=self._nfiss_rate)
                    cmfd_group.create_dataset('openmc_src_rate',
                                              data=self._openmc_src_rate)
                    cmfd_group.create_dataset('p1scatt_rate',
                                              data=self._p1scatt_rate)
                    cmfd_group.create_dataset('scatt_rate',
                                              data=self._scatt_rate)
                    cmfd_group.create_dataset('total_rate',
                                              data=self._total_rate)
                elif openmc.settings.verbosity >= 5:
                    print('  CMFD data not written to statepoint file'
                          'as it already exists in {}'.format(filename))
                    sys.stdout.flush()

    def _initialize_linsolver(self):
        # Determine number of rows in CMFD matrix
        ng = self._indices[3]
        n = self._mat_dim*ng

        # Create temp loss matrix to pass row/col indices to C++ linear solver
        loss_row = self._loss_row
        loss_col = self._loss_col
        temp_data = np.ones(len(loss_row))
        temp_loss = sparse.csr_matrix((temp_data, (loss_row, loss_col)),
                                      shape=(n, n))

        # Pass coremap as 1-d array of 32-bit integers
        coremap = np.swapaxes(self._coremap, 0, 2).flatten().astype(np.int32)

        args = temp_loss.indptr, len(temp_loss.indptr), \
            temp_loss.indices, len(temp_loss.indices), n, \
<<<<<<< HEAD
            self._spectral, self._indices, coremap, self._use_all_threads
        return openmc.capi._dll.openmc_initialize_linsolver(*args)
=======
            self._spectral, self._indices, coremap
        return openmc.lib._dll.openmc_initialize_linsolver(*args)
>>>>>>> c4394e55

    def _write_cmfd_output(self):
        """Write CMFD output to buffer at the end of each batch"""
        # Display CMFD k-effective
        outstr = '{:>11s}CMFD k:    {:0.5f}'.format('', self._k_cmfd[-1])
        # Display value of additional fields based on display dict
        outstr += '\n'
        if self._display['dominance']:
            outstr += ('{:>11s}Dom Rat:   {:0.5f}\n'
                       .format('', self._dom[-1]))
        if self._display['entropy']:
            outstr += ('{:>11s}CMFD Ent:  {:0.5f}\n'
                       .format('', self._entropy[-1]))
        if self._display['source']:
            outstr += ('{:>11s}RMS Src:   {:0.5f}\n'
                       .format('', self._src_cmp[-1]))
        if self._display['balance']:
            outstr += ('{:>11s}RMS Bal:   {:0.5f}\n'
                       .format('', self._balance[-1]))

        print(outstr)
        sys.stdout.flush()

    def _write_cmfd_timing_stats(self):
        """Write CMFD timing stats to buffer after finalizing simulation"""
<<<<<<< HEAD
        outstr = ("=====================>     "
                  "CMFD TIMING STATISTICS     <====================\n\n"
                  "   Time in CMFD                    =  {:.5e} seconds\n"
                  "     Building matrices             =  {:.5e} seconds\n"
                  "     Solving matrices              =  {:.5e} seconds\n")
        print(outstr.format(self._time_cmfd, self._time_cmfdbuild,
                            self._time_cmfdsolve))
        sys.stdout.flush()
=======
        if openmc.lib.master():
            outstr = ("=====================>     "
                      "CMFD TIMING STATISTICS     <====================\n\n"
                      "   Time in CMFD                    =  {:.5E} seconds\n"
                      "     Building matrices             =  {:.5E} seconds\n"
                      "     Solving matrices              =  {:.5E} seconds\n")
            print(outstr.format(self._time_cmfd, self._time_cmfdbuild,
                                self._time_cmfdsolve))
            sys.stdout.flush()
>>>>>>> c4394e55

    def _configure_cmfd(self):
        """Initialize CMFD parameters and set CMFD input variables"""
        # Check if restarting simulation from statepoint file
<<<<<<< HEAD
        if not openmc.capi.settings.restart_run:
            # Define all variables necessary for running CMFD
            self._initialize_cmfd()
=======
        if not openmc.lib.settings.restart_run:
            # Read in cmfd input defined in Python
            self._read_cmfd_input()

            # Set up CMFD coremap
            self._set_coremap()

            # Extract spatial and energy indices
            nx, ny, nz, ng = self._indices

            # Allocate parameters that need to stored for tally window
            self._openmc_src_rate = np.zeros((nx, ny, nz, ng, 0))
            self._flux_rate = np.zeros((nx, ny, nz, ng, 0))
            self._total_rate = np.zeros((nx, ny, nz, ng, 0))
            self._p1scatt_rate = np.zeros((nx, ny, nz, ng, 0))
            self._scatt_rate = np.zeros((nx, ny, nz, ng, ng, 0))
            self._nfiss_rate = np.zeros((nx, ny, nz, ng, ng, 0))
            self._current_rate = np.zeros((nx, ny, nz, 12, ng, 0))

            # Initialize timers
            self._time_cmfd = 0.0
            self._time_cmfdbuild = 0.0
            self._time_cmfdsolve = 0.0

            # Initialize parameters for CMFD tally windows
            self._set_tally_window()
>>>>>>> c4394e55

        else:
            # Reset CMFD parameters from statepoint file
            path_statepoint = openmc.lib.settings.path_statepoint
            self._reset_cmfd(path_statepoint)

    def _initialize_cmfd(self):
        """Sets values of CMFD instance variables based on user input,
           separating between variables that only exist on all processes
           and those that only exist on the master process

        """
        # Print message to user and flush output to stdout
        if openmc.lib.settings.verbosity >= 7 and openmc.lib.master():
            print(' Configuring CMFD parameters for simulation')
            sys.stdout.flush()

        # Check if CMFD mesh is defined
        if self._mesh is None:
            raise ValueError('No CMFD mesh has been specified for '
                             'simulation')

        # Set spatial dimensions of CMFD object
        for i, n in enumerate(self._mesh.dimension):
            self._indices[i] = n

        # Check if in continuous energy mode
        if not openmc.lib.settings.run_CE:
            raise OpenMCError('CMFD must be run in continuous energy mode')

        # Set number of energy groups
        if self._mesh.energy is not None:
            ng = len(self._mesh.energy)
            self._egrid = np.array(self._mesh.energy)
            self._indices[3] = ng - 1
            self._energy_filters = True
        else:
            self._egrid = np.array([_ENERGY_MIN_NEUTRON, _ENERGY_MAX_NEUTRON])
            self._indices[3] = 1
            self._energy_filters = False

        # Get acceleration map, otherwise set all regions to be accelerated
        if self._mesh.map is not None:
            check_length('CMFD coremap', self._mesh.map,
                         np.product(self._indices[0:3]))
            if openmc.capi.master():
                self._coremap = np.array(self._mesh.map)
        else:
            if openmc.capi.master():
                self._coremap = np.ones((np.product(self._indices[0:3])),
                                        dtype=int)

        # Check CMFD tallies accummulated before feedback turned on
        if self._feedback and self._solver_begin < self._tally_begin:
            raise ValueError('Tally begin must be less than or equal to '
                             'CMFD begin')

        # Initialize parameters for CMFD tally windows
        self._set_tally_window()

        # Define all variables that will exist only on master process
        if openmc.capi.master():
            # Set global albedo
            if self._mesh.albedo is not None:
                self._albedo = np.array(self._mesh.albedo)
            else:
                self._albedo = np.array([1., 1., 1., 1., 1., 1.])

            # Set up CMFD coremap
            self._set_coremap()

            # Extract spatial and energy indices
            nx, ny, nz, ng = self._indices

            # Allocate parameters that need to be stored for tally window
            self._openmc_src_rate = np.zeros((nx, ny, nz, ng, 0))
            self._flux_rate = np.zeros((nx, ny, nz, ng, 0))
            self._total_rate = np.zeros((nx, ny, nz, ng, 0))
            self._p1scatt_rate = np.zeros((nx, ny, nz, ng, 0))
            self._scatt_rate = np.zeros((nx, ny, nz, ng, ng, 0))
            self._nfiss_rate = np.zeros((nx, ny, nz, ng, ng, 0))
            self._current_rate = np.zeros((nx, ny, nz, 12, ng, 0))

            # Initialize timers
            self._time_cmfd = 0.0
            self._time_cmfdbuild = 0.0
            self._time_cmfdsolve = 0.0

    def _reset_cmfd(self, filename):
        """Reset all CMFD parameters from statepoint

        Parameters
        ----------
        filename : str
            Filename of statepoint to read from

        """
        with h5py.File(filename, 'r') as f:
            if 'cmfd' not in f:
                raise OpenMCError('Could not find CMFD parameters in ',
                                  'file {}'.format(filename))
            else:
                # Overwrite CMFD values from statepoint
                if (openmc.lib.master() and
                        openmc.lib.settings.verbosity >= 5):
                    print(' Loading CMFD data from {}...'.format(filename))
                    sys.stdout.flush()
                cmfd_group = f['cmfd']

                # Define variables that exist on all processes
                self._cmfd_on = cmfd_group.attrs['cmfd_on']
                self._feedback = cmfd_group.attrs['feedback']
                self._solver_begin = cmfd_group.attrs['solver_begin']
                self._tally_begin = cmfd_group.attrs['tally_begin']
                self._k_cmfd = list(cmfd_group['k_cmfd'])
                self._dom = list(cmfd_group['dom'])
                self._src_cmp = list(cmfd_group['src_cmp'])
                self._balance = list(cmfd_group['balance'])
                self._entropy = list(cmfd_group['entropy'])
                self._reset = list(cmfd_group['reset'])
                self._egrid = cmfd_group['egrid'][()]
                self._indices = cmfd_group['indices'][()]
                default_egrid = np.array([_ENERGY_MIN_NEUTRON,
                                          _ENERGY_MAX_NEUTRON])
                self._energy_filters = not np.array_equal(self._egrid,
                                                          default_egrid)
                self._window_size = cmfd_group.attrs['window_size']
                self._window_type = cmfd_group.attrs['window_type']
                self._reset_every = (self._window_type == 'expanding' or
                                     self._window_type == 'rolling')

                # Overwrite CMFD mesh properties
                cmfd_mesh_name = 'mesh ' + str(cmfd_group.attrs['mesh_id'])
                cmfd_mesh = f['tallies']['meshes'][cmfd_mesh_name]
                self._mesh.dimension = cmfd_mesh['dimension'][()]
                self._mesh.lower_left = cmfd_mesh['lower_left'][()]
                self._mesh.upper_right = cmfd_mesh['upper_right'][()]
                self._mesh.width = cmfd_mesh['width'][()]

<<<<<<< HEAD
                # Define variables that exist only on master process
                if openmc.capi.master():
                    self._time_cmfd = cmfd_group.attrs['time_cmfd']
                    self._time_cmfdbuild = cmfd_group.attrs['time_cmfdbuild']
                    self._time_cmfdsolve = cmfd_group.attrs['time_cmfdsolve']
                    self._albedo = cmfd_group['albedo'][()]
                    self._coremap = cmfd_group['coremap'][()]
                    self._current_rate = cmfd_group['current_rate'][()]
                    self._flux_rate = cmfd_group['flux_rate'][()]
                    self._nfiss_rate = cmfd_group['nfiss_rate'][()]
                    self._openmc_src_rate = cmfd_group['openmc_src_rate'][()]
                    self._p1scatt_rate = cmfd_group['p1scatt_rate'][()]
                    self._scatt_rate = cmfd_group['scatt_rate'][()]
                    self._total_rate = cmfd_group['total_rate'][()]
                    self._mat_dim = np.max(self._coremap) + 1
=======
                # Store tally ids from statepoint run
                sp_tally_ids = list(cmfd_group['tally_ids'])

        # Set CMFD variables not in statepoint file
        default_egrid = np.array([_ENERGY_MIN_NEUTRON, _ENERGY_MAX_NEUTRON])
        self._energy_filters = not np.array_equal(self._egrid, default_egrid)
        self._n_resets = len(self._reset)
        self._mat_dim = np.max(self._coremap) + 1
        self._reset_every = (self._window_type == 'expanding' or
                             self._window_type == 'rolling')

        # Recreate CMFD tallies in memory
        self._create_cmfd_tally()

    def _allocate_cmfd(self):
        """Allocates all numpy arrays and lists used in CMFD algorithm"""
        # Extract spatial and energy indices
        nx, ny, nz, ng = self._indices

        # Allocate dimensions for each mesh cell
        self._hxyz = np.zeros((nx, ny, nz, 3))
        self._hxyz[:] = openmc.lib.meshes[self._mesh_id].width

        # Allocate flux, cross sections and diffusion coefficient
        self._flux = np.zeros((nx, ny, nz, ng))
        self._totalxs = np.zeros((nx, ny, nz, ng))
        self._p1scattxs = np.zeros((nx, ny, nz, ng))
        self._scattxs = np.zeros((nx, ny, nz, ng, ng))  # Incoming, outgoing
        self._nfissxs = np.zeros((nx, ny, nz, ng, ng))  # Incoming, outgoing
        self._diffcof = np.zeros((nx, ny, nz, ng))

        # Allocate dtilde and dhat
        self._dtilde = np.zeros((nx, ny, nz, ng, 6))
        self._dhat = np.zeros((nx, ny, nz, ng, 6))

        # Set reference diffusion parameters
        if self._ref_d:
            self._set_reference_params = True
            # Check length of reference diffusion parameters equal to number of
            # energy groups
            if len(self._ref_d) != self._indices[3]:
                raise OpenMCError('Number of reference diffusion parameters '
                                  'must equal number of CMFD energy groups')
>>>>>>> c4394e55

    def _set_tally_window(self):
        """Sets parameters to handle different tally window options"""
        # Set parameters for expanding window
        if self._window_type == 'expanding':
            self._reset_every = True
            self._window_size = 1
        # Set parameters for rolling window
        elif self.window_type == 'rolling':
            self._reset_every = True
        # Set parameters for default case, with no window
        else:
            self._window_size = 1
            self._reset_every = False

    def _cmfd_init_batch(self):
        """Handles CMFD options at the beginning of each batch"""
        # Get current batch through C API
        # Add 1 as next_batch has not been called yet
        current_batch = openmc.lib.current_batch() + 1

        # Check to activate CMFD solver and possible feedback
        if self._solver_begin == current_batch:
            self._cmfd_on = True

        # Check to reset tallies
        if ((len(self._reset) > 0 and current_batch in self._reset)
                or self._reset_every):
            self._cmfd_tally_reset()

    def _execute_cmfd(self):
        """Runs CMFD calculation on master node"""
<<<<<<< HEAD
        if openmc.capi.master():
=======
        # Run CMFD on single processor on master
        if openmc.lib.master():
>>>>>>> c4394e55
            # Start CMFD timer
            time_start_cmfd = time.time()

            if openmc.capi.current_batch() >= self._tally_begin:
                # Calculate all cross sections based on tally window averages
                self._compute_xs()

        # Execute CMFD algorithm if CMFD on for current batch
        if self._cmfd_on:
            # Run CMFD on single processor on master
            if openmc.capi.master():
                # Create CMFD data based on OpenMC tallies
                self._set_up_cmfd()

                # Call solver
                self._cmfd_solver_execute()

                # Store k-effective
                self._k_cmfd.append(self._keff)

<<<<<<< HEAD
                # Check to perform adjoint on last batch
                if (openmc.capi.current_batch() == openmc.capi.settings.batches
                        and self._run_adjoint):
                    self._cmfd_solver_execute(adjoint=True)
=======
            # Check to perform adjoint on last batch
            if (openmc.lib.current_batch() == openmc.lib.settings.batches
                    and self._run_adjoint):
                self._cmfd_solver_execute(adjoint=True)
>>>>>>> c4394e55

                # Calculate fission source
                self._calc_fission_source()

            # Calculate weight factors
            self._cmfd_reweight()

        # Stop CMFD timer
        if openmc.lib.master():
            time_stop_cmfd = time.time()
            self._time_cmfd += time_stop_cmfd - time_start_cmfd
            if self._cmfd_on:
                # Write CMFD output if CMFD on for current batch
                self._write_cmfd_output()


    def _cmfd_tally_reset(self):
        """Resets all CMFD tallies in memory"""
        # Print message
        if (openmc.lib.settings.verbosity >= 6 and openmc.lib.master() and
                not self._reset_every):
            print(' CMFD tallies reset')
            sys.stdout.flush()

        # Reset CMFD tallies
        tallies = openmc.lib.tallies
        for tally_id in self._tally_ids:
            tallies[tally_id].reset()

    def _set_up_cmfd(self):
        """Configures CMFD object for a CMFD eigenvalue calculation

        """
        # Compute effective downscatter cross section
        if self._downscatter:
            self._compute_effective_downscatter()

        # Check neutron balance
        self._neutron_balance()

        # Calculate dtilde
        self._compute_dtilde()

        # Calculate dhat
        self._compute_dhat()

    def _cmfd_solver_execute(self, adjoint=False):
        """Sets up and runs power iteration solver for CMFD

        Parameters
        ----------
        adjoint : bool
            Whether or not to run an adjoint calculation

        """
        # Check for physical adjoint
        physical_adjoint = adjoint and self._adjoint_type == 'physical'

        # Start timer for build
        time_start_buildcmfd = time.time()

        # Build the loss and production matrices
        if not adjoint:
            # Build matrices without adjoint calculation
            loss = self._build_loss_matrix(False)
            prod = self._build_prod_matrix(False)
        else:
            # Build adjoint matrices by running adjoint calculation
            if self._adjoint_type == 'physical':
                loss = self._build_loss_matrix(True)
                prod = self._build_prod_matrix(True)
            # Build adjoint matrices as transpose of non-adjoint matrices
            else:
                loss = self._build_loss_matrix(False).transpose()
                prod = self._build_prod_matrix(False).transpose()

        # Write out the matrices.
        if self._write_matrices:
            if not adjoint:
                self._write_matrix(loss, 'loss')
                self._write_matrix(prod, 'prod')
            else:
                self._write_matrix(loss, 'adj_loss')
                self._write_matrix(prod, 'adj_prod')

        # Stop timer for build
        time_stop_buildcmfd = time.time()
        self._time_cmfdbuild += time_stop_buildcmfd - time_start_buildcmfd

        # Begin power iteration
        time_start_solvecmfd = time.time()
        phi, keff, dom = self._execute_power_iter(loss, prod)
        time_stop_solvecmfd = time.time()
        self._time_cmfdsolve += time_stop_solvecmfd - time_start_solvecmfd

        # Save results, normalizing phi to sum to 1
        if adjoint:
            self._adj_keff = keff
            self._adj_phi = phi/np.sqrt(np.sum(phi*phi))
        else:
            self._keff = keff
            self._phi = phi/np.sqrt(np.sum(phi*phi))

        self._dom.append(dom)

        # Write out flux vector
        if self._write_matrices:
            if adjoint:
                self._write_vector(self._adj_phi, 'adj_fluxvec')
            else:
                self._write_vector(self._phi, 'fluxvec')

    def _write_vector(self, vector, base_filename):
        """Write a 1-D numpy array to file and also save it in .npy format.
        This particular format allows users to load the variable directly in a
        Python session with np.load()

        Parameters
        ----------
        vector : numpy.ndarray
            Vector that will be saved
        base_filename : str
            Filename to save vector as, without any file extension at the end.
            Vector will be saved to file [base_filename].dat and in numpy
            format as [base_filename].npy

        """
        # Write each element in vector to file
        with open(base_filename+'.dat', 'w') as fh:
            for val in vector:
                fh.write('{:0.8f}\n'.format(val))

        # Save as numpy format
        np.save(base_filename, vector)

    def _write_matrix(self, matrix, base_filename):
        """Write a numpy matrix to file and also save it in .npz format. This
        particular format allows users to load the variable directly in a
        Python session with scipy.sparse.load_npz()

        Parameters
        ----------
        matrix : scipy.sparse.spmatrix
            Sparse matrix that will be saved
        base_filename : str
            Filename to save matrix entries, without any file extension at the
            end. Matrix entries will be saved to file [base_filename].dat and
            in scipy format as [base_filename].npz

        """
        # Write row, col, and data of each entry in sparse matrix. This ignores
        # all zero-entries, and indices are written with zero-based indexing
        with open(base_filename+'.dat', 'w') as fh:
            for row in range(matrix.shape[0]):
                # Get all cols for particular row in matrix
                cols = matrix.indices[matrix.indptr[row]:matrix.indptr[row+1]]
                # Get all data entries for particular row in matrix
                data = matrix.data[matrix.indptr[row]:matrix.indptr[row+1]]
                for i in range(len(cols)):
                    fh.write('{:3d}, {:3d}, {:0.8f}\n'.format(
                        row, cols[i], data[i]))

        # Save matrix in scipy format
        sparse.save_npz(base_filename, matrix)

    def _calc_fission_source(self):
        """Calculates CMFD fission source from CMFD flux. If a coremap is
        defined, there will be a discrepancy between the spatial indices in the
        variables ``phi`` and ``nfissxs``, so ``phi`` needs to be mapped to the
        spatial indices of the cross sections. This can be done in a vectorized
        numpy manner or with for loops

        """
        # Extract number of groups and number of accelerated regions
        nx, ny, nz, ng = self._indices
        n = self._mat_dim

        # Compute cmfd_src in a vecotorized manner by phi to the spatial
        # indices of the actual problem so that cmfd_flux can be multiplied by
        # nfissxs

        # Calculate volume
        vol = np.product(self._hxyz, axis=3)

        # Reshape phi by number of groups
        phi = self._phi.reshape((n, ng))

        # Extract indices of coremap that are accelerated
        idx = self._accel_idxs

        # Initialize CMFD flux map that maps phi to actual spatial and
        # group indices of problem
        cmfd_flux = np.zeros((nx, ny, nz, ng))

        # Loop over all groups and set CMFD flux based on indices of
        # coremap and values of phi
        for g in range(ng):
            phi_g = phi[:,g]
            cmfd_flux[idx + (g,)] = phi_g[self._coremap[idx]]

        # Compute fission source
        cmfd_src = (np.sum(self._nfissxs[:,:,:,:,:] *
                    cmfd_flux[:,:,:,:,np.newaxis], axis=3) *
                    vol[:,:,:,np.newaxis])

        # Normalize source such that it sums to 1.0
        self._cmfd_src = cmfd_src / np.sum(cmfd_src)

        # Compute entropy
        if openmc.lib.settings.entropy_on:
            # Compute source times log_2(source)
            source = self._cmfd_src[self._cmfd_src > 0] \
                * np.log(self._cmfd_src[self._cmfd_src > 0])/np.log(2)

            # Sum source and store
            self._entropy.append(-1.0 * np.sum(source))

        # Normalize source so average is 1.0
        self._cmfd_src = self._cmfd_src/np.sum(self._cmfd_src) * self._norm

        # Calculate differences between normalized sources
        self._src_cmp.append(np.sqrt(1.0 / self._norm
                             * np.sum((self._cmfd_src - self._openmc_src)**2)))

    def _cmfd_reweight(self):
        """Performs weighting of particles in source bank"""
        # Get spatial dimensions and energy groups
        nx, ny, nz, ng = self._indices

        # Count bank site in mesh and reverse due to egrid structured
        outside = self._count_bank_sites()

        # Check and raise error if source sites exist outside of CMFD mesh
        if openmc.capi.master() and outside:
            raise OpenMCError('Source sites outside of the CMFD mesh')

        # Have master compute weight factors, ignore any zeros in
        # sourcecounts or cmfd_src
        if openmc.capi.master():
            # Compute normalization factor
            norm = np.sum(self._sourcecounts) / np.sum(self._cmfd_src)

            # Define target reshape dimensions for sourcecounts. This
            # defines how self._sourcecounts is ordered by dimension
            target_shape = [nz, ny, nx, ng]

            # Reshape sourcecounts to target shape. Swap x and z axes so
            # that the shape is now [nx, ny, nz, ng]
            sourcecounts = np.swapaxes(
                    self._sourcecounts.reshape(target_shape), 0, 2)

            # Flip index of energy dimension
            sourcecounts = np.flip(sourcecounts, axis=3)

            # Compute weight factors
            div_condition = np.logical_and(sourcecounts > 0,
                                           self._cmfd_src > 0)
            self._weightfactors = (np.divide(self._cmfd_src * norm,
                                   sourcecounts, where=div_condition,
                                   out=np.ones_like(self._cmfd_src),
                                   dtype=np.float32))

        if not self._feedback:
            return

        # Broadcast weight factors to all procs
        if have_mpi:
            self._weightfactors = self._intracomm.bcast(
                                  self._weightfactors)

<<<<<<< HEAD
        m = openmc.capi.meshes[self._mesh_id]
        energy = self._egrid
        ng = self._indices[3]

        # Get locations and energies of all particles in source bank
        source_xyz = openmc.capi.source_bank()['r']
        source_energies = openmc.capi.source_bank()['E']

        # Convert xyz location to the CMFD mesh index
        mesh_ijk = np.floor((source_xyz - m.lower_left)/m.width).astype(int)

        # Determine which energy bin each particle's energy belongs to
        # Separate into cases bases on where source energies lies on egrid
        energy_bins = np.zeros(len(source_energies), dtype=int)
        idx = np.where(source_energies < energy[0])
        energy_bins[idx] = ng - 1
        idx = np.where(source_energies > energy[-1])
        energy_bins[idx] = 0
        idx = np.where((source_energies >= energy[0]) &
                       (source_energies <= energy[-1]))
        energy_bins[idx] = ng - np.digitize(source_energies[idx], energy)

        # Determine weight factor of each particle based on its mesh index
        # and energy bin and updates its weight
        openmc.capi.source_bank()['wgt'] *= self._weightfactors[
                mesh_ijk[:,0], mesh_ijk[:,1], mesh_ijk[:,2], energy_bins]

        if openmc.capi.master() and np.any(source_energies < energy[0]):
            print(' WARNING: Source point below energy grid')
            sys.stdout.flush()
        if openmc.capi.master() and np.any(source_energies > energy[-1]):
            print(' WARNING: Source point above energy grid')
            sys.stdout.flush()
=======
            # Check and raise error if source sites exist outside of CMFD mesh
            if openmc.lib.master() and outside:
                raise OpenMCError('Source sites outside of the CMFD mesh')

            # Have master compute weight factors, ignore any zeros in
            # sourcecounts or cmfd_src
            if openmc.lib.master():
                # Compute normalization factor
                norm = np.sum(self._sourcecounts) / np.sum(self._cmfd_src)

                # Define target reshape dimensions for sourcecounts. This
                # defines how self._sourcecounts is ordered by dimension
                target_shape = [nz, ny, nx, ng]

                # Reshape sourcecounts to target shape. Swap x and z axes so
                # that the shape is now [nx, ny, nz, ng]
                sourcecounts = np.swapaxes(
                        self._sourcecounts.reshape(target_shape), 0, 2)

                # Flip index of energy dimension
                sourcecounts = np.flip(sourcecounts, axis=3)

                # Compute weight factors
                div_condition = np.logical_and(sourcecounts > 0,
                                               self._cmfd_src > 0)
                self._weightfactors = (np.divide(self._cmfd_src * norm,
                                       sourcecounts, where=div_condition,
                                       out=np.ones_like(self._cmfd_src),
                                       dtype=np.float32))

            if (not self._feedback
                    or openmc.lib.current_batch() < self._feedback_begin):
                return

            # Broadcast weight factors to all procs
            if have_mpi:
                self._weightfactors = self._intracomm.bcast(
                                      self._weightfactors)

            m = openmc.lib.meshes[self._mesh_id]
            energy = self._egrid
            ng = self._indices[3]

            # Get locations and energies of all particles in source bank
            source_xyz = openmc.lib.source_bank()['r']
            source_energies = openmc.lib.source_bank()['E']

            # Convert xyz location to the CMFD mesh index
            mesh_ijk = np.floor((source_xyz-m.lower_left)/m.width).astype(int)

            # Determine which energy bin each particle's energy belongs to
            # Separate into cases bases on where source energies lies on egrid
            energy_bins = np.zeros(len(source_energies), dtype=int)
            idx = np.where(source_energies < energy[0])
            energy_bins[idx] = ng - 1
            idx = np.where(source_energies > energy[-1])
            energy_bins[idx] = 0
            idx = np.where((source_energies >= energy[0]) &
                           (source_energies <= energy[-1]))
            energy_bins[idx] = ng - np.digitize(source_energies, energy)

            # Determine weight factor of each particle based on its mesh index
            # and energy bin and updates its weight
            openmc.lib.source_bank()['wgt'] *= self._weightfactors[
                    mesh_ijk[:,0], mesh_ijk[:,1], mesh_ijk[:,2], energy_bins]

            if openmc.lib.master() and np.any(source_energies < energy[0]):
                print(' WARNING: Source pt below energy grid')
                sys.stdout.flush()
            if openmc.lib.master() and np.any(source_energies > energy[-1]):
                print(' WARNING: Source pt above energy grid')
                sys.stdout.flush()
>>>>>>> c4394e55

    def _count_bank_sites(self):
        """Determines the number of fission bank sites in each cell of a given
        mesh and energy group structure.
        Returns
        -------
        bool
            Wheter any source sites outside of CMFD mesh were found

        """
        # Initialize variables
        m = openmc.lib.meshes[self._mesh_id]
        bank = openmc.lib.source_bank()
        energy = self._egrid
        sites_outside = np.zeros(1, dtype=bool)
        nxnynz = np.prod(self._indices[0:3])
        ng = self._indices[3]

        outside = np.zeros(1, dtype=bool)
        self._sourcecounts = np.zeros((nxnynz, ng))
        count = np.zeros(self._sourcecounts.shape)

        # Get location and energy of each particle in source bank
        source_xyz = openmc.lib.source_bank()['r']
        source_energies = openmc.lib.source_bank()['E']

        # Convert xyz location to mesh index and ravel index to scalar
        mesh_locations = np.floor((source_xyz - m.lower_left) / m.width)
        mesh_bins = mesh_locations[:,2] * m.dimension[1] * m.dimension[0] + \
            mesh_locations[:,1] * m.dimension[0] + mesh_locations[:,0]

        # Check if any source locations lie outside of defined CMFD mesh
        if np.any(mesh_bins < 0) or np.any(mesh_bins >= np.prod(m.dimension)):
            outside[0] = True

        # Determine which energy bin each particle's energy belongs to
        # Separate into cases bases on where source energies lies on egrid
        energy_bins = np.zeros(len(source_energies), dtype=int)
        idx = np.where(source_energies < energy[0])
        energy_bins[idx] = 0
        idx = np.where(source_energies > energy[-1])
        energy_bins[idx] = ng - 1
        idx = np.where((source_energies >= energy[0]) &
                       (source_energies <= energy[-1]))
        energy_bins[idx] = np.digitize(source_energies[idx], energy) - 1

        # Determine all unique combinations of mesh bin and energy bin, and
        # count number of particles that belong to these combinations
        idx, counts = np.unique(np.array([mesh_bins, energy_bins]), axis=1,
                                return_counts=True)

        # Store counts to appropriate mesh-energy combination
        count[idx[0].astype(int), idx[1].astype(int)] = counts

        if have_mpi:
            # Collect values of count from all processors
            self._intracomm.Reduce(count, self._sourcecounts, MPI.SUM)
            # Check if there were sites outside the mesh for any processor
            self._intracomm.Reduce(outside, sites_outside, MPI.LOR)
        # Deal with case if MPI not defined (only one proc)
        else:
            sites_outside = outside
            self._sourcecounts = count

        return sites_outside[0]

    def _build_loss_matrix(self, adjoint):
        # Extract spatial and energy indices and define matrix dimension
        ng = self._indices[3]
        n = self._mat_dim*ng

        # Define data entries used to build csr matrix
        data = np.array([])

        dtilde_left = self._dtilde[:,:,:,:,0]
        dtilde_right = self._dtilde[:,:,:,:,1]
        dtilde_back = self._dtilde[:,:,:,:,2]
        dtilde_front = self._dtilde[:,:,:,:,3]
        dtilde_bottom = self._dtilde[:,:,:,:,4]
        dtilde_top = self._dtilde[:,:,:,:,5]
        dhat_left = self._dhat[:,:,:,:,0]
        dhat_right = self._dhat[:,:,:,:,1]
        dhat_back = self._dhat[:,:,:,:,2]
        dhat_front = self._dhat[:,:,:,:,3]
        dhat_bottom = self._dhat[:,:,:,:,4]
        dhat_top = self._dhat[:,:,:,:,5]

        dx = self._hxyz[:,:,:,np.newaxis,0]
        dy = self._hxyz[:,:,:,np.newaxis,1]
        dz = self._hxyz[:,:,:,np.newaxis,2]

        # Define net leakage coefficient for each surface in each matrix
        # element
        jnet = (((dtilde_right + dhat_right)-(-1.0 * dtilde_left + dhat_left))
                / dx +
                ((dtilde_front + dhat_front)-(-1.0 * dtilde_back + dhat_back))
                / dy +
                ((dtilde_top + dhat_top)-(-1.0 * dtilde_bottom + dhat_bottom))
                / dz)

        for g in range(ng):
            # Define leakage terms that relate terms to their neighbors to the
            # left
            dtilde = self._dtilde[:,:,:,g,0][self._accel_neig_left_idxs]
            dhat = self._dhat[:,:,:,g,0][self._accel_neig_left_idxs]
            dx = self._hxyz[:,:,:,0][self._accel_neig_left_idxs]
            vals = (-1.0 * dtilde - dhat) / dx
            # Store data to add to CSR matrix
            data = np.append(data, vals)

            # Define leakage terms that relate terms to their neighbors to the
            # right
            dtilde = self._dtilde[:,:,:,g,1][self._accel_neig_right_idxs]
            dhat = self._dhat[:,:,:,g,1][self._accel_neig_right_idxs]
            dx = self._hxyz[:,:,:,0][self._accel_neig_right_idxs]
            vals = (-1.0 * dtilde + dhat) / dx
            # Store data to add to CSR matrix
            data = np.append(data, vals)

            # Define leakage terms that relate terms to their neighbors in the
            # back
            dtilde = self._dtilde[:,:,:,g,2][self._accel_neig_back_idxs]
            dhat = self._dhat[:,:,:,g,2][self._accel_neig_back_idxs]
            dy = self._hxyz[:,:,:,1][self._accel_neig_back_idxs]
            vals = (-1.0 * dtilde - dhat) / dy
            # Store data to add to CSR matrix
            data = np.append(data, vals)

            # Define leakage terms that relate terms to their neighbors in the
            # front
            dtilde = self._dtilde[:,:,:,g,3][self._accel_neig_front_idxs]
            dhat = self._dhat[:,:,:,g,3][self._accel_neig_front_idxs]
            dy = self._hxyz[:,:,:,1][self._accel_neig_front_idxs]
            vals = (-1.0 * dtilde + dhat) / dy
            # Store data to add to CSR matrix
            data = np.append(data, vals)

            # Define leakage terms that relate terms to their neighbors to the
            # bottom
            dtilde = self._dtilde[:,:,:,g,4][self._accel_neig_bot_idxs]
            dhat = self._dhat[:,:,:,g,4][self._accel_neig_bot_idxs]
            dz = self._hxyz[:,:,:,2][self._accel_neig_bot_idxs]
            vals = (-1.0 * dtilde - dhat) / dz
            # Store data to add to CSR matrix
            data = np.append(data, vals)

            # Define leakage terms that relate terms to their neighbors to the
            # top
            dtilde = self._dtilde[:,:,:,g,5][self._accel_neig_top_idxs]
            dhat = self._dhat[:,:,:,g,5][self._accel_neig_top_idxs]
            dz = self._hxyz[:,:,:,2][self._accel_neig_top_idxs]
            vals = (-1.0 * dtilde + dhat) / dz
            # Store data to add to CSR matrix
            data = np.append(data, vals)

            # Define terms that relate to loss of neutrons in a cell. These
            # correspond to all the diagonal entries of the loss matrix
            jnet_g = jnet[:,:,:,g][self._accel_idxs]
            total_xs = self._totalxs[:,:,:,g][self._accel_idxs]
            scatt_xs = self._scattxs[:,:,:,g,g][self._accel_idxs]
            vals = jnet_g + total_xs - scatt_xs
            # Store data to add to CSR matrix
            data = np.append(data, vals)

            # Define terms that relate to in-scattering from group to group.
            # These terms relate a mesh index to all mesh indices with the same
            # spatial dimensions but belong to a different energy group
            for h in range(ng):
                if h != g:
                    # Get scattering macro xs, transposed
                    if adjoint:
                        scatt_xs = self._scattxs[:,:,:,g,h][self._accel_idxs]
                    # Get scattering macro xs
                    else:
                        scatt_xs = self._scattxs[:,:,:,h,g][self._accel_idxs]
                    vals = -1.0 * scatt_xs
                    # Store data to add to CSR matrix
                    data = np.append(data, vals)

        # Create csr matrix
        loss_row = self._loss_row
        loss_col = self._loss_col
        loss = sparse.csr_matrix((data, (loss_row, loss_col)), shape=(n, n))
        return loss

    def _build_prod_matrix(self, adjoint):
        # Extract spatial and energy indices and define matrix dimension
        ng = self._indices[3]
        n = self._mat_dim*ng

        # Define rows, columns, and data used to build csr matrix
        data = np.array([])

        # Define terms that relate to fission production from group to group.
        for g in range(ng):
            for h in range(ng):
                # Get nu-fission macro xs, transposed
                if adjoint:
                    vals = (self._nfissxs[:, :, :, g, h])[self._accel_idxs]
                # Get nu-fission macro xs
                else:
                    vals = (self._nfissxs[:, :, :, h, g])[self._accel_idxs]
                # Store rows, cols, and data to add to CSR matrix
                data = np.append(data, vals)

        # Create csr matrix
        prod_row = self._prod_row
        prod_col = self._prod_col
        prod = sparse.csr_matrix((data, (prod_row, prod_col)), shape=(n, n))
        return prod

    def _execute_power_iter(self, loss, prod):
        """Main power iteration routine for the CMFD calculation

        Parameters
        ----------
        loss : scipy.sparse.spmatrix
            Sparse matrix storing elements of CMFD loss matrix
        prod : scipy.sparse.spmatrix
            Sparse matrix storing elements of CMFD production matrix

        Returns
        -------
        phi_n : numpy.ndarray
            Flux vector of CMFD problem
        k_n : float
            Eigenvalue of CMFD problem
        dom : float
            Dominance ratio of CMFD problem

        """
        # Get problem size
        n = loss.shape[0]

        # Set up tolerances for C++ solver
        atoli = self._gauss_seidel_tolerance[0]
        rtoli = self._gauss_seidel_tolerance[1]
        toli = rtoli * 100

        # Set up flux vectors, intital guess set to 1
        phi_n = np.ones((n,))
        phi_o = np.ones((n,))

        # Set up source vectors
        s_n = np.zeros((n,))
        s_o = np.zeros((n,))

        # Set initial guess
        k_n = openmc.lib.keff()[0]
        k_o = k_n
        dw = self._w_shift
        k_s = k_o + dw
        k_ln = 1.0/(1.0/k_n - 1.0/k_s)
        k_lo = k_ln

        # Set norms to 0
        norm_n = 0.0
        norm_o = 0.0

        # Maximum number of power iterations
        maxits = 10000

        # Perform Wielandt shift
        loss -= 1.0/k_s*prod

        # Begin power iteration
        for i in range(maxits):
            # Check if reach max number of iterations
            if i == maxits - 1:
                raise OpenMCError('Reached maximum iterations in CMFD power '
                                  'iteration solver.')

            # Compute source vector
            s_o = prod.dot(phi_o)

            # Normalize source vector
            s_o /= k_lo

            # Compute new flux with C++ solver
            innerits = openmc.lib._dll.openmc_run_linsolver(loss.data, s_o,
                                                             phi_n, toli)

            # Compute new source vector
            s_n = prod.dot(phi_n)

            # Compute new shifted eigenvalue
            k_ln = np.sum(s_n) / np.sum(s_o)

            # Compute new eigenvalue
            k_n = 1.0/(1.0/k_ln + 1.0/k_s)

            # Renormalize the old source
            s_o *= k_lo

            # Check convergence
            iconv, norm_n = self._check_convergence(s_n, s_o, k_n, k_o, i+1,
                                                    innerits)

            # If converged, calculate dominance ratio and break from loop
            if iconv:
                dom = norm_n / norm_o
                return phi_n, k_n, dom

            # Record old values if not converged
            phi_o = phi_n
            k_o = k_n
            k_lo = k_ln
            norm_o = norm_n

            # Update tolerance for inner iterations
            toli = max(atoli, rtoli*norm_n)

    def _check_convergence(self, s_n, s_o, k_n, k_o, iter, innerits):
        """Checks the convergence of the CMFD problem

        Parameters
        ----------
        s_n : numpy.ndarray
            Source vector from current iteration
        s_o : numpy.ndarray
            Source vector from previous iteration
        k_n : float
            K-effective  from current iteration
        k_o : float
            K-effective from previous iteration
        iter: int
            Iteration number
        innerits: int
            Number of iterations required for convergence in inner GS loop

        Returns
        -------
        iconv : bool
            Whether the power iteration has reached convergence
        serr : float
            Error in source from previous iteration to current iteration, used
            for dominance ratio calculations

        """
        # Calculate error in keff
        kerr = abs(k_o - k_n) / k_n

        # Calculate max error in source
        with np.errstate(divide='ignore', invalid='ignore'):
            serr = np.sqrt(np.sum(np.where(s_n > 0, ((s_n-s_o) / s_n)**2, 0))
                           / len(s_n))

        # Check for convergence
        iconv = kerr < self._cmfd_ktol and serr < self._stol

        # Print out to user
        if self._power_monitor and openmc.lib.master():
            str1 = ' {:d}:'.format(iter)
            str2 = 'k-eff: {:0.8f}'.format(k_n)
            str3 = 'k-error:  {:.5e}'.format(kerr)
            str4 = 'src-error:  {:.5e}'.format(serr)
            str5 = '  {:d}'.format(innerits)
            print('{:8s}{:20s}{:25s}{:s}{:s}'.format(str1, str2, str3, str4,
                                                     str5))
            sys.stdout.flush()

        return iconv, serr

    def _set_coremap(self):
        """Sets the core mapping information. All regions marked with zero
        are set to CMFD_NOACCEL, while all regions marked with 1 are set to a
        unique index that maps each fuel region to a row number when building
        CMFD matrices

        """
        # Set number of accelerated regions in problem. This will be related to
        # the dimension of CMFD matrices
        self._mat_dim = np.sum(self._coremap)

        # Define coremap as cumulative sum over accelerated regions,
        # otherwise set value to _CMFD_NOACCEL
        self._coremap = np.where(self._coremap == 0, _CMFD_NOACCEL,
                                 np.cumsum(self._coremap)-1)

        # Reshape coremap to three dimensional array
        # Indices of coremap in user input switched in x and z axes
        nx, ny, nz = self._indices[:3]
        self._coremap = self._coremap.reshape(nz, ny, nx)
        self._coremap = np.swapaxes(self._coremap, 0, 2)

    def _compute_xs(self):
        """Takes CMFD tallies from OpenMC and computes macroscopic cross
        sections, flux, and diffusion coefficients for each mesh cell using
        a tally window scheme

        """
        # Update window size for expanding window if necessary
        num_cmfd_batches = openmc.lib.current_batch() - self._tally_begin + 1
        if (self._window_type == 'expanding' and
                num_cmfd_batches == self._window_size * 2):
            self._window_size *= 2

        # Discard tallies from oldest batch if window limit reached
        tally_windows = self._flux_rate.shape[-1] + 1
        if tally_windows > self._window_size:
            self._flux_rate = self._flux_rate[...,1:]
            self._total_rate = self._total_rate[...,1:]
            self._p1scatt_rate = self._p1scatt_rate[...,1:]
            self._scatt_rate = self._scatt_rate[...,1:]
            self._nfiss_rate = self._nfiss_rate[...,1:]
            self._current_rate = self._current_rate[...,1:]
            self._openmc_src_rate = self._openmc_src_rate[...,1:]
            tally_windows -= 1

        # Extract spatial and energy indices
        nx, ny, nz, ng = self._indices

        # Get tallies in-memory
        tallies = openmc.lib.tallies

        # Set conditional numpy array as boolean vector based on coremap
        is_accel = self._coremap != _CMFD_NOACCEL

        # Get flux from CMFD tally 0
        tally_id = self._tally_ids[0]
        flux = tallies[tally_id].results[:,0,1]

        # Define target tally reshape dimensions. This defines how openmc
        # tallies are ordered by dimension
        target_tally_shape = [nz, ny, nx, ng, 1]

        # Reshape flux array to target shape. Swap x and z axes so that
        # flux shape is now [nx, ny, nz, ng, 1]
        reshape_flux = np.swapaxes(flux.reshape(target_tally_shape), 0, 2)

        # Flip energy axis as tally results are given in reverse order of
        # energy group
        reshape_flux = np.flip(reshape_flux, axis=3)

        # Bank flux to flux_rate
        self._flux_rate = np.append(self._flux_rate, reshape_flux, axis=4)

        # Compute flux as aggregate of banked flux_rate over tally window
        self._flux = np.where(is_accel[..., np.newaxis],
                              np.sum(self._flux_rate, axis=4), 0.0)

        # Detect zero flux, abort if located and cmfd is on
        zero_flux = np.logical_and(self._flux < _TINY_BIT,
                                   is_accel[..., np.newaxis])
        if np.any(zero_flux) and self._cmfd_on:
            # Get index of first zero flux in flux array
            idx = np.argwhere(zero_flux)[0]

            # Throw error message (one-based indexing)
            # Index of group is flipped
            err_message = 'Detected zero flux without coremap overlay' + \
                          ' at mesh: (' + \
                          ', '.join(str(i+1) for i in idx[:-1]) + \
                          ') in group ' + str(ng-idx[-1])
            raise OpenMCError(err_message)

        # Get total rr from CMFD tally 0
        totalrr = tallies[tally_id].results[:,1,1]

        # Reshape totalrr array to target shape. Swap x and z axes so that
        # shape is now [nx, ny, nz, ng, 1]
        reshape_totalrr = np.swapaxes(totalrr.reshape(target_tally_shape),
                                      0, 2)

        # Total rr is flipped in energy axis as tally results are given in
        # reverse order of energy group
        reshape_totalrr = np.flip(reshape_totalrr, axis=3)

        # Bank total rr to total_rate
        self._total_rate = np.append(self._total_rate, reshape_totalrr,
                                     axis=4)

        # Compute total xs as aggregate of banked total_rate over tally window
        # divided by flux
        self._totalxs = np.divide(np.sum(self._total_rate, axis=4),
                                  self._flux, where=self._flux > 0,
                                  out=np.zeros_like(self._totalxs))

        # Get scattering rr from CMFD tally 1
        # flux is repeated to account for extra dimensionality of scattering xs
        tally_id = self._tally_ids[1]
        scattrr = tallies[tally_id].results[:,0,1]

        # Define target tally reshape dimensions for xs with incoming
        # and outgoing energies
        target_tally_shape = [nz, ny, nx, ng, ng, 1]

        # Reshape scattrr array to target shape. Swap x and z axes so that
        # shape is now [nx, ny, nz, ng, ng, 1]
        reshape_scattrr = np.swapaxes(scattrr.reshape(target_tally_shape),
                                      0, 2)

        # Scattering rr is flipped in both incoming and outgoing energy axes
        # as tally results are given in reverse order of energy group
        reshape_scattrr = np.flip(reshape_scattrr, axis=3)
        reshape_scattrr = np.flip(reshape_scattrr, axis=4)

        # Bank scattering rr to scatt_rate
        self._scatt_rate = np.append(self._scatt_rate, reshape_scattrr,
                                     axis=5)

        # Compute scattering xs as aggregate of banked scatt_rate over tally
        # window divided by flux. Flux dimensionality increased to account for
        # extra dimensionality of scattering xs
        extended_flux = self._flux[:,:,:,:,np.newaxis]
        self._scattxs = np.divide(np.sum(self._scatt_rate, axis=5),
                                  extended_flux, where=extended_flux > 0,
                                  out=np.zeros_like(self._scattxs))

        # Get nu-fission rr from CMFD tally 1
        nfissrr = tallies[tally_id].results[:,1,1]
        num_realizations = tallies[tally_id].num_realizations

        # Reshape nfissrr array to target shape. Swap x and z axes so that
        # shape is now [nx, ny, nz, ng, ng, 1]
        reshape_nfissrr = np.swapaxes(nfissrr.reshape(target_tally_shape),
                                      0, 2)

        # Nu-fission rr is flipped in both incoming and outgoing energy axes
        # as tally results are given in reverse order of energy group
        reshape_nfissrr = np.flip(reshape_nfissrr, axis=3)
        reshape_nfissrr = np.flip(reshape_nfissrr, axis=4)

        # Bank nu-fission rr to nfiss_rate
        self._nfiss_rate = np.append(self._nfiss_rate, reshape_nfissrr,
                                     axis=5)

        # Compute nu-fission xs as aggregate of banked nfiss_rate over tally
        # window divided by flux. Flux dimensionality increased to account for
        # extra dimensionality of nu-fission xs
        self._nfissxs = np.divide(np.sum(self._nfiss_rate, axis=5),
                                  extended_flux, where=extended_flux > 0,
                                  out=np.zeros_like(self._nfissxs))

        # Openmc source distribution is sum of nu-fission rr in incoming
        # energies
        openmc_src = np.sum(reshape_nfissrr, axis=3)

        # Bank OpenMC source distribution from current batch to
        # openmc_src_rate
        self._openmc_src_rate = np.append(self._openmc_src_rate, openmc_src,
                                          axis=4)

        # Compute source distribution over entire tally window
        self._openmc_src = np.sum(self._openmc_src_rate, axis=4)

        # Compute k_eff from source distribution
        self._keff_bal = (np.sum(self._openmc_src) / num_realizations /
                          tally_windows)

        # Normalize openmc source distribution
        self._openmc_src /= np.sum(self._openmc_src) * self._norm

        # Get surface currents from CMFD tally 2
        tally_id = self._tally_ids[2]
        current = tallies[tally_id].results[:,0,1]

        # Define target tally reshape dimensions for current
        target_tally_shape = [nz, ny, nx, 12, ng, 1]

        # Reshape current array to target shape. Swap x and z axes so that
        # shape is now [nx, ny, nz, 12, ng, 1]
        reshape_current = np.swapaxes(current.reshape(target_tally_shape),
                                      0, 2)

        # Current is flipped in energy axis as tally results are given in
        # reverse order of energy group
        reshape_current = np.flip(reshape_current, axis=4)

        # Bank current to current_rate
        self._current_rate = np.append(self._current_rate, reshape_current,
                                       axis=5)

        # Compute current as aggregate of banked current_rate over tally window
        self._current = np.where(is_accel[..., np.newaxis, np.newaxis], 
                                 np.sum(self._current_rate, axis=5), 0.0)

        # Get p1 scatter rr from CMFD tally 3
        tally_id = self._tally_ids[3]
        p1scattrr = tallies[tally_id].results[:,0,1]

        # Define target tally reshape dimensions for p1 scatter tally
        target_tally_shape = [nz, ny, nx, 2, ng, 1]

        # Reshape and extract only p1 data from tally results as there is
        # no need for p0 data
        reshape_p1scattrr = np.swapaxes(p1scattrr.reshape(target_tally_shape),
                                        0, 2)[:,:,:,1,:,:]

        # p1-scatter rr is flipped in energy axis as tally results are given in
        # reverse order of energy group
        reshape_p1scattrr = np.flip(reshape_p1scattrr, axis=3)

        # Bank p1-scatter rr to p1scatt_rate
        self._p1scatt_rate = np.append(self._p1scatt_rate, reshape_p1scattrr,
                                       axis=4)

        # Compute p1-scatter xs as aggregate of banked p1scatt_rate over tally
        # window divided by flux
        self._p1scattxs = np.divide(np.sum(self._p1scatt_rate, axis=4),
                                    self._flux, where=self._flux > 0,
                                    out=np.zeros_like(self._p1scattxs))

        if self._set_reference_params:
            # Set diffusion coefficients based on reference value
            self._diffcof = np.where(self._flux > 0,
                                     self._ref_d[None, None, None, :], 0.0)
        else:
            # Calculate and store diffusion coefficient
            with np.errstate(divide='ignore', invalid='ignore'):
                self._diffcof = np.where(self._flux > 0, 1.0 / (3.0 *
                                         (self._totalxs-self._p1scattxs)), 0.)

    def _compute_effective_downscatter(self):
        """Changes downscatter rate for zero upscatter"""
        # Extract energy index
        ng = self._indices[3]

        # Return if not two groups
        if ng != 2:
            return

        # Extract cross sections and flux for each group
        flux1 = self._flux[:,:,:,0]
        flux2 = self._flux[:,:,:,1]
        sigt1 = self._totalxs[:,:,:,0]
        sigt2 = self._totalxs[:,:,:,1]

        # First energy index is incoming energy, second is outgoing energy
        sigs11 = self._scattxs[:,:,:,0,0]
        sigs21 = self._scattxs[:,:,:,1,0]
        sigs12 = self._scattxs[:,:,:,0,1]
        sigs22 = self._scattxs[:,:,:,1,1]

        # Compute absorption xs
        siga1 = sigt1 - sigs11 - sigs12
        siga2 = sigt2 - sigs22 - sigs21

        # Compute effective downscatter XS
        sigs12_eff = sigs12 - sigs21 * np.divide(flux2, flux1,
                                                 where=flux1 > 0,
                                                 out=np.zeros_like(flux2))

        # Recompute total cross sections and record
        self._totalxs[:,:,:,0] = siga1 + sigs11 + sigs12_eff
        self._totalxs[:,:,:,1] = siga2 + sigs22

        # Record effective dowmscatter xs
        self._scattxs[:,:,:,0,1] = sigs12_eff

        # Zero out upscatter cross section
        self._scattxs[:,:,:,1,0] = 0.0

    def _neutron_balance(self):
        """Computes the RMS neutron balance over the CMFD mesh"""
        # Extract energy indices
        ng = self._indices[3]

        # Get number of accelerated regions
        num_accel = self._mat_dim

        # Get openmc k-effective
        keff = openmc.lib.keff()[0]

        # Define leakage in each mesh cell and energy group
        leakage = (((self._current[:,:,:,_CURRENTS['out_right'],:] -
                   self._current[:,:,:,_CURRENTS['in_right'],:]) -
                   (self._current[:,:,:,_CURRENTS['in_left'],:] -
                   self._current[:,:,:,_CURRENTS['out_left'],:])) +
                   ((self._current[:,:,:,_CURRENTS['out_front'],:] -
                    self._current[:,:,:,_CURRENTS['in_front'],:]) -
                   (self._current[:,:,:,_CURRENTS['in_back'],:] -
                    self._current[:,:,:,_CURRENTS['out_back'],:])) +
                   ((self._current[:,:,:,_CURRENTS['out_top'],:] -
                    self._current[:,:,:,_CURRENTS['in_top'],:]) -
                   (self._current[:,:,:,_CURRENTS['in_bottom'],:] -
                    self._current[:,:,:,_CURRENTS['out_bottom'],:])))

        # Compute total rr
        interactions = self._totalxs * self._flux

        # Compute scattering rr by broadcasting flux in outgoing energy and
        # summing over incoming energy
        scattering = np.sum(self._scattxs * self._flux[:,:,:,:, np.newaxis],
                            axis=3)

        # Compute fission rr by broadcasting flux in outgoing energy and
        # summing over incoming energy
        fission = np.sum(self._nfissxs * self._flux[:,:,:,:, np.newaxis],
                         axis=3)

        # Compute residual
        res = leakage + interactions - scattering - (1.0 / keff) * fission

        # Normalize res by flux and bank res
        self._resnb = np.divide(res, self._flux, where=self._flux > 0,
                                out=np.zeros_like(self._flux))

        # Calculate RMS and record for this batch
        self._balance.append(np.sqrt(
            np.sum(np.multiply(self._resnb, self._resnb)) /
            (ng * num_accel)))

    def _precompute_array_indices(self):
        """Initializes cross section arrays and computes the indices
        used to populate dtilde and dhat

        """
        # Extract spatial indices
        nx, ny, nz, ng = self._indices

        # Allocate dimensions for each mesh cell
        self._hxyz = np.zeros((nx, ny, nz, 3))
        self._hxyz[:] = openmc.capi.meshes[self._mesh_id].width

        # Allocate flux, cross sections and diffusion coefficient
        self._flux = np.zeros((nx, ny, nz, ng))
        self._totalxs = np.zeros((nx, ny, nz, ng))
        self._p1scattxs = np.zeros((nx, ny, nz, ng))
        self._scattxs = np.zeros((nx, ny, nz, ng, ng))  # Incoming, outgoing
        self._nfissxs = np.zeros((nx, ny, nz, ng, ng))  # Incoming, outgoing
        self._diffcof = np.zeros((nx, ny, nz, ng))

        # Allocate dtilde and dhat
        self._dtilde = np.zeros((nx, ny, nz, ng, 6))
        self._dhat = np.zeros((nx, ny, nz, ng, 6))

        # Set reference diffusion parameters
        if self._ref_d.size > 0:
            self._set_reference_params = True
            # Check length of reference diffusion parameters equal to number of
            # energy groups
            if self._ref_d.size != self._indices[3]:
                raise OpenMCError('Number of reference diffusion parameters '
                                  'must equal number of CMFD energy groups')

        # Logical for determining whether region of interest is accelerated
        # region
        is_accel = self._coremap != _CMFD_NOACCEL
        # Logical for determining whether a zero flux "albedo" b.c. should be
        # applied
        is_zero_flux_alb = abs(self._albedo - _ZERO_FLUX) < _TINY_BIT
        x_inds, y_inds, z_inds = np.indices((nx, ny, nz))

        # Define slice equivalent to is_accel[0,:,:]
        slice_x = x_inds[:1,:,:]
        slice_y = y_inds[:1,:,:]
        slice_z = z_inds[:1,:,:]
        bndry_accel = is_accel[(slice_x, slice_y, slice_z)]
        self._first_x_accel = (slice_x[bndry_accel], slice_y[bndry_accel],
                               slice_z[bndry_accel])

        # Define slice equivalent to is_accel[-1,:,:]
        slice_x = x_inds[-1:,:,:]
        slice_y = y_inds[-1:,:,:]
        slice_z = z_inds[-1:,:,:]
        bndry_accel = is_accel[(slice_x, slice_y, slice_z)]
        self._last_x_accel = (slice_x[bndry_accel], slice_y[bndry_accel],
                              slice_z[bndry_accel])

        # Define slice equivalent to is_accel[:,0,:]
        slice_x = x_inds[:,:1,:]
        slice_y = y_inds[:,:1,:]
        slice_z = z_inds[:,:1,:]
        bndry_accel = is_accel[(slice_x, slice_y, slice_z)]
        self._first_y_accel = (slice_x[bndry_accel], slice_y[bndry_accel],
                               slice_z[bndry_accel])

        # Define slice equivalent to is_accel[:,-1,:]
        slice_x = x_inds[:,-1:,:]
        slice_y = y_inds[:,-1:,:]
        slice_z = z_inds[:,-1:,:]
        bndry_accel = is_accel[(slice_x, slice_y, slice_z)]
        self._last_y_accel = (slice_x[bndry_accel], slice_y[bndry_accel],
                              slice_z[bndry_accel])

        # Define slice equivalent to is_accel[:,:,0]
        slice_x = x_inds[:,:,:1]
        slice_y = y_inds[:,:,:1]
        slice_z = z_inds[:,:,:1]
        bndry_accel = is_accel[(slice_x, slice_y, slice_z)]
        self._first_z_accel = (slice_x[bndry_accel], slice_y[bndry_accel],
                               slice_z[bndry_accel])

        # Define slice equivalent to is_accel[:,:,-1]
        slice_x = x_inds[:,:,-1:]
        slice_y = y_inds[:,:,-1:]
        slice_z = z_inds[:,:,-1:]
        bndry_accel = is_accel[(slice_x, slice_y, slice_z)]
        self._last_z_accel = (slice_x[bndry_accel], slice_y[bndry_accel],
                              slice_z[bndry_accel])

        # Define slice equivalent to is_accel[1:,:,:]
        slice_x = x_inds[1:,:,:]
        slice_y = y_inds[1:,:,:]
        slice_z = z_inds[1:,:,:]
        bndry_accel = is_accel[(slice_x, slice_y, slice_z)]
        self._notfirst_x_accel = (slice_x[bndry_accel], slice_y[bndry_accel],
                                  slice_z[bndry_accel])

        # Define slice equivalent to is_accel[:-1,:,:]
        slice_x = x_inds[:-1,:,:]
        slice_y = y_inds[:-1,:,:]
        slice_z = z_inds[:-1,:,:]
        bndry_accel = is_accel[(slice_x, slice_y, slice_z)]
        self._notlast_x_accel = (slice_x[bndry_accel], slice_y[bndry_accel],
                                 slice_z[bndry_accel])

        # Define slice equivalent to is_accel[:,1:,:]
        slice_x = x_inds[:,1:,:]
        slice_y = y_inds[:,1:,:]
        slice_z = z_inds[:,1:,:]
        bndry_accel = is_accel[(slice_x, slice_y, slice_z)]
        self._notfirst_y_accel = (slice_x[bndry_accel], slice_y[bndry_accel],
                                  slice_z[bndry_accel])

        # Define slice equivalent to is_accel[:,:-1,:]
        slice_x = x_inds[:,:-1,:]
        slice_y = y_inds[:,:-1,:]
        slice_z = z_inds[:,:-1,:]
        bndry_accel = is_accel[(slice_x, slice_y, slice_z)]
        self._notlast_y_accel = (slice_x[bndry_accel], slice_y[bndry_accel],
                                 slice_z[bndry_accel])

        # Define slice equivalent to is_accel[:,:,1:]
        slice_x = x_inds[:,:,1:]
        slice_y = y_inds[:,:,1:]
        slice_z = z_inds[:,:,1:]
        bndry_accel = is_accel[(slice_x, slice_y, slice_z)]
        self._notfirst_z_accel = (slice_x[bndry_accel], slice_y[bndry_accel],
                                  slice_z[bndry_accel])

        # Define slice equivalent to is_accel[:,:,:-1]
        slice_x = x_inds[:,:,:-1]
        slice_y = y_inds[:,:,:-1]
        slice_z = z_inds[:,:,:-1]
        bndry_accel = is_accel[(slice_x, slice_y, slice_z)]
        self._notlast_z_accel = (slice_x[bndry_accel], slice_y[bndry_accel],
                                 slice_z[bndry_accel])

        # Store logical for whether neighboring cell is reflector region
        # in all directions
        adj_reflector_left = np.roll(self._coremap, 1, axis=0) == _CMFD_NOACCEL
        self._is_adj_ref_left = adj_reflector_left[
                self._notfirst_x_accel + (np.newaxis,)]

        adj_reflector_right = np.roll(self._coremap, -1, axis=0) == \
            _CMFD_NOACCEL
        self._is_adj_ref_right = adj_reflector_right[
                self._notlast_x_accel + (np.newaxis,)]

        adj_reflector_back = np.roll(self._coremap, 1, axis=1) == \
            _CMFD_NOACCEL
        self._is_adj_ref_back = adj_reflector_back[
                self._notfirst_y_accel + (np.newaxis,)]

        adj_reflector_front = np.roll(self._coremap, -1, axis=1) == \
            _CMFD_NOACCEL
        self._is_adj_ref_front = adj_reflector_front[
                self._notlast_y_accel + (np.newaxis,)]

        adj_reflector_bottom = np.roll(self._coremap, 1, axis=2) == \
            _CMFD_NOACCEL
        self._is_adj_ref_bottom = adj_reflector_bottom[
                self._notfirst_z_accel + (np.newaxis,)]

        adj_reflector_top = np.roll(self._coremap, -1, axis=2) == \
            _CMFD_NOACCEL
        self._is_adj_ref_top = adj_reflector_top[
                self._notlast_z_accel + (np.newaxis,)]

    def _precompute_matrix_indices(self):
        """Computes the indices and row/column data used to populate CMFD CSR
        matrices. These indices are used in _build_loss_matrix and
        _build_prod_matrix.

        """
        # Extract energy group indices
        ng = self._indices[3]

        # Shift coremap in all directions to determine whether leakage term
        # should be defined for particular cell in matrix
        coremap_shift_left = np.pad(self._coremap, ((1,0),(0,0),(0,0)),
                                    mode='constant',
                                    constant_values=_CMFD_NOACCEL)[:-1,:,:]

        coremap_shift_right = np.pad(self._coremap, ((0,1),(0,0),(0,0)),
                                     mode='constant',
                                     constant_values=_CMFD_NOACCEL)[1:,:,:]

        coremap_shift_back = np.pad(self._coremap, ((0,0),(1,0),(0,0)),
                                    mode='constant',
                                    constant_values=_CMFD_NOACCEL)[:,:-1,:]

        coremap_shift_front = np.pad(self._coremap, ((0,0),(0,1),(0,0)),
                                     mode='constant',
                                     constant_values=_CMFD_NOACCEL)[:,1:,:]

        coremap_shift_bottom = np.pad(self._coremap, ((0,0),(0,0),(1,0)),
                                      mode='constant',
                                      constant_values=_CMFD_NOACCEL)[:,:,:-1]

        coremap_shift_top = np.pad(self._coremap, ((0,0),(0,0),(0,1)),
                                   mode='constant',
                                   constant_values=_CMFD_NOACCEL)[:,:,1:]

        # Create empty row and column vectors to store for loss matrix
        row = np.array([])
        col = np.array([])

        # Store all indices used to populate production and loss matrix
        is_accel = self._coremap != _CMFD_NOACCEL
        self._accel_idxs = np.where(is_accel)
        self._accel_neig_left_idxs = (np.where(is_accel &
                                      (coremap_shift_left != _CMFD_NOACCEL)))
        self._accel_neig_right_idxs = (np.where(is_accel &
                                       (coremap_shift_right != _CMFD_NOACCEL)))
        self._accel_neig_back_idxs = (np.where(is_accel &
                                      (coremap_shift_back != _CMFD_NOACCEL)))
        self._accel_neig_front_idxs = (np.where(is_accel &
                                       (coremap_shift_front != _CMFD_NOACCEL)))
        self._accel_neig_bot_idxs = (np.where(is_accel &
                                     (coremap_shift_bottom != _CMFD_NOACCEL)))
        self._accel_neig_top_idxs = (np.where(is_accel &
                                     (coremap_shift_top != _CMFD_NOACCEL)))

        for g in range(ng):
            # Extract row and column data of regions where a cell and its
            # neighbor to the left are both fuel regions
            idx_x = ng * (self._coremap[self._accel_neig_left_idxs]) + g
            idx_y = ng * (coremap_shift_left[self._accel_neig_left_idxs]) + g
            row = np.append(row, idx_x)
            col = np.append(col, idx_y)

            # Extract row and column data of regions where a cell and its
            # neighbor to the right are both fuel regions
            idx_x = ng * (self._coremap[self._accel_neig_right_idxs]) + g
            idx_y = ng * (coremap_shift_right[self._accel_neig_right_idxs]) + g
            row = np.append(row, idx_x)
            col = np.append(col, idx_y)

            # Extract row and column data of regions where a cell and its
            # neighbor to the back are both fuel regions
            idx_x = ng * (self._coremap[self._accel_neig_back_idxs]) + g
            idx_y = ng * (coremap_shift_back[self._accel_neig_back_idxs]) + g
            row = np.append(row, idx_x)
            col = np.append(col, idx_y)

            # Extract row and column data of regions where a cell and its
            # neighbor to the front are both fuel regions
            idx_x = ng * (self._coremap[self._accel_neig_front_idxs]) + g
            idx_y = ng * (coremap_shift_front[self._accel_neig_front_idxs]) + g
            row = np.append(row, idx_x)
            col = np.append(col, idx_y)

            # Extract row and column data of regions where a cell and its
            # neighbor to the bottom are both fuel regions
            idx_x = ng * (self._coremap[self._accel_neig_bot_idxs]) + g
            idx_y = ng * (coremap_shift_bottom[self._accel_neig_bot_idxs]) \
                + g
            row = np.append(row, idx_x)
            col = np.append(col, idx_y)

            # Extract row and column data of regions where a cell and its
            # neighbor to the top are both fuel regions
            idx_x = ng * (self._coremap[self._accel_neig_top_idxs]) + g
            idx_y = ng * (coremap_shift_top[self._accel_neig_top_idxs]) + g
            row = np.append(row, idx_x)
            col = np.append(col, idx_y)

            # Extract all regions where a cell is a fuel region
            idx_x = ng * (self._coremap[self._accel_idxs]) + g
            idx_y = idx_x
            row = np.append(row, idx_x)
            col = np.append(col, idx_y)

            for h in range(ng):
                if h != g:
                    # Extract all regions where a cell is a fuel region
                    idx_x = ng * (self._coremap[self._accel_idxs]) + g
                    idx_y = ng * (self._coremap[self._accel_idxs]) + h
                    row = np.append(row, idx_x)
                    col = np.append(col, idx_y)

        # Store row and col as rows and columns of production matrix
        self._loss_row = row
        self._loss_col = col

        # Create empty row and column vectors to store for production matrix
        row = np.array([], dtype=int)
        col = np.array([], dtype=int)

        for g in range(ng):
            for h in range(ng):
                # Extract all regions where a cell is a fuel region
                idx_x = ng * (self._coremap[self._accel_idxs]) + g
                idx_y = ng * (self._coremap[self._accel_idxs]) + h
                # Store rows, cols, and data to add to CSR matrix
                row = np.append(row, idx_x)
                col = np.append(col, idx_y)

        # Store row and col as rows and columns of production matrix
        self._prod_row = row
        self._prod_col = col

    def _compute_dtilde(self):
        """Computes the diffusion coupling coefficient using a vectorized numpy
        approach. Aggregate values for the dtilde multidimensional array are
        populated by first defining values on the problem boundary, and then
        for all other regions. For indices not lying on a boundary, dtilde
        values are distinguished between regions that neighbor a reflector
        region and regions that don't neighbor a reflector

        """
        # Logical for determining whether a zero flux "albedo" b.c. should be
        # applied
        is_zero_flux_alb = abs(self._albedo - _ZERO_FLUX) < _TINY_BIT

        # Define dtilde at left surface for all mesh cells on left boundary
        # Separate between zero flux b.c. and alebdo b.c.
        boundary = self._first_x_accel
        boundary_grps = boundary + (slice(None),)
        D = self._diffcof[boundary_grps]
        dx = self._hxyz[boundary + (np.newaxis, 0)]
        if is_zero_flux_alb[0]:
            self._dtilde[boundary_grps + (0,)] = 2.0 * D / dx
        else:
            alb = self._albedo[0]
            self._dtilde[boundary_grps + (0,)] = ((2.0 * D * (1.0 - alb))
                                                  / (4.0 * D * (1.0 + alb) +
                                                  (1.0 - alb) * dx))

        # Define dtilde at right surface for all mesh cells on right boundary
        # Separate between zero flux b.c. and alebdo b.c.
        boundary = self._last_x_accel
        boundary_grps = boundary + (slice(None),)
        D = self._diffcof[boundary_grps]
        dx = self._hxyz[boundary + (np.newaxis, 0)]
        if is_zero_flux_alb[1]:
            self._dtilde[boundary_grps + (1,)] = 2.0 * D / dx
        else:
            alb = self._albedo[1]
            self._dtilde[boundary_grps + (1,)] = ((2.0 * D * (1.0 - alb))
                                                  / (4.0 * D * (1.0 + alb) +
                                                  (1.0 - alb) * dx))

        # Define dtilde at back surface for all mesh cells on back boundary
        # Separate between zero flux b.c. and alebdo b.c.
        boundary = self._first_y_accel
        boundary_grps = boundary + (slice(None),)
        D = self._diffcof[boundary_grps]
        dy = self._hxyz[boundary + (np.newaxis, 1)]
        if is_zero_flux_alb[2]:
            self._dtilde[boundary_grps + (2,)] = 2.0 * D / dy
        else:
            alb = self._albedo[2]
            self._dtilde[boundary_grps + (2,)] = ((2.0 * D * (1.0 - alb))
                                                  / (4.0 * D * (1.0 + alb) +
                                                  (1.0 - alb) * dy))

        # Define dtilde at front surface for all mesh cells on front boundary
        # Separate between zero flux b.c. and alebdo b.c.
        boundary = self._last_y_accel
        boundary_grps = boundary + (slice(None),)
        D = self._diffcof[boundary_grps]
        dy = self._hxyz[boundary + (np.newaxis, 1)]
        if is_zero_flux_alb[3]:
            self._dtilde[boundary_grps + (3,)] = 2.0 * D / dy
        else:
            alb = self._albedo[3]
            self._dtilde[boundary_grps + (3,)] = ((2.0 * D * (1.0 - alb))
                                                  / (4.0 * D * (1.0 + alb) +
                                                  (1.0 - alb) * dy))

        # Define dtilde at bottom surface for all mesh cells on bottom boundary
        # Separate between zero flux b.c. and alebdo b.c.
        boundary = self._first_z_accel
        boundary_grps = boundary + (slice(None),)
        D = self._diffcof[boundary_grps]
        dz = self._hxyz[boundary + (np.newaxis, 2)]
        if is_zero_flux_alb[4]:
            self._dtilde[boundary_grps + (4,)] = 2.0 * D / dz
        else:
            alb = self._albedo[4]
            self._dtilde[boundary_grps + (4,)] = ((2.0 * D * (1.0 - alb))
                                                  / (4.0 * D * (1.0 + alb) +
                                                  (1.0 - alb) * dz))

        # Define dtilde at top surface for all mesh cells on top boundary
        # Separate between zero flux b.c. and alebdo b.c.
        boundary = self._last_z_accel
        boundary_grps = boundary + (slice(None),)

        D = self._diffcof[boundary_grps]
        dz = self._hxyz[boundary + (np.newaxis, 2)]
        if is_zero_flux_alb[5]:
            self._dtilde[boundary_grps + (5,)] = 2.0 * D / dz
        else:
            alb = self._albedo[5]
            self._dtilde[boundary_grps + (5,)] = ((2.0 * D * (1 - alb))
                                                  / (4.0 * D * (1.0 + alb) +
                                                  (1.0 - alb) * dz))

        # Define reflector albedo for all cells on the left surface, in case
        # a cell borders a reflector region on the left
        current_in_left = self._current[:,:,:,_CURRENTS['in_left'],:]
        current_out_left = self._current[:,:,:,_CURRENTS['out_left'],:]
        ref_albedo = np.divide(current_in_left, current_out_left,
                               where=current_out_left > 1.0e-10,
                               out=np.ones_like(current_out_left))

        # Diffusion coefficient of neighbor to left
        neig_dc = np.roll(self._diffcof, 1, axis=0)
        # Cell dimensions of neighbor to left
        neig_hxyz = np.roll(self._hxyz, 1, axis=0)

        # Define dtilde at left surface for all mesh cells not on left boundary
        # Dtilde is defined differently for regions that do and don't neighbor
        # reflector regions
        boundary = self._notfirst_x_accel
        boundary_grps = boundary + (slice(None),)
        D = self._diffcof[boundary_grps]
        dx = self._hxyz[boundary + (np.newaxis, 0)]
        neig_D = neig_dc[boundary_grps]
        neig_dx = neig_hxyz[boundary + (np.newaxis, 0)]
        alb = ref_albedo[boundary_grps]
        is_adj_ref = self._is_adj_ref_left
        dtilde = np.where(is_adj_ref, (2.0 * D * (1.0 - alb)) /
                          (4.0 * D * (1.0 + alb) + (1.0 - alb) * dx),
                          (2.0 * D * neig_D) / (neig_dx * D + dx * neig_D))
        self._dtilde[boundary_grps + (0,)] = dtilde

        # Define reflector albedo for all cells on the right surface, in case
        # a cell borders a reflector region on the right
        current_in_right = self._current[:,:,:,_CURRENTS['in_right'],:]
        current_out_right = self._current[:,:,:,_CURRENTS['out_right'],:]
        ref_albedo = np.divide(current_in_right, current_out_right,
                               where=current_out_right > 1.0e-10,
                               out=np.ones_like(current_out_right))

        # Diffusion coefficient of neighbor to right
        neig_dc = np.roll(self._diffcof, -1, axis=0)
        # Cell dimensions of neighbor to right
        neig_hxyz = np.roll(self._hxyz, -1, axis=0)

        # Define dtilde at right surface for all mesh cells not on right
        # boundary. Dtilde is defined differently for regions that do and don't
        # neighbor reflector regions
        boundary = self._notlast_x_accel
        boundary_grps = boundary + (slice(None),)
        D = self._diffcof[boundary_grps]
        dx = self._hxyz[boundary + (np.newaxis, 0)]
        neig_D = neig_dc[boundary_grps]
        neig_dx = neig_hxyz[boundary + (np.newaxis, 0)]
        alb = ref_albedo[boundary_grps]
        is_adj_ref = self._is_adj_ref_right
        dtilde = np.where(is_adj_ref, (2.0 * D * (1.0 - alb)) /
                          (4.0 * D * (1.0 + alb) + (1.0 - alb) * dx),
                          (2.0 * D * neig_D) / (neig_dx * D + dx * neig_D))
        self._dtilde[boundary_grps + (1,)] = dtilde

        # Define reflector albedo for all cells on the back surface, in case
        # a cell borders a reflector region on the back
        current_in_back = self._current[:,:,:,_CURRENTS['in_back'],:]
        current_out_back = self._current[:,:,:,_CURRENTS['out_back'],:]
        ref_albedo = np.divide(current_in_back, current_out_back,
                               where=current_out_back > 1.0e-10,
                               out=np.ones_like(current_out_back))

        # Diffusion coefficient of neighbor to back
        neig_dc = np.roll(self._diffcof, 1, axis=1)
        # Cell dimensions of neighbor to back
        neig_hxyz = np.roll(self._hxyz, 1, axis=1)

        # Define dtilde at back surface for all mesh cells not on back boundary
        # Dtilde is defined differently for regions that do and don't neighbor
        # reflector regions
        boundary = self._notfirst_y_accel
        boundary_grps = boundary + (slice(None),)
        D = self._diffcof[boundary_grps]
        dy = self._hxyz[boundary + (np.newaxis, 1)]
        neig_D = neig_dc[boundary_grps]
        neig_dy = neig_hxyz[boundary + (np.newaxis, 1)]
        alb = ref_albedo[boundary_grps]
        is_adj_ref = self._is_adj_ref_back
        dtilde = np.where(is_adj_ref, (2.0 * D * (1.0 - alb)) /
                          (4.0 * D * (1.0 + alb) + (1.0 - alb) * dy),
                          (2.0 * D * neig_D) / (neig_dy * D + dy * neig_D))
        self._dtilde[boundary_grps + (2,)] = dtilde

        # Define reflector albedo for all cells on the front surface, in case
        # a cell borders a reflector region in the front
        current_in_front = self._current[:,:,:,_CURRENTS['in_front'],:]
        current_out_front = self._current[:,:,:,_CURRENTS['out_front'],:]
        ref_albedo = np.divide(current_in_front, current_out_front,
                               where=current_out_front > 1.0e-10,
                               out=np.ones_like(current_out_front))

        # Diffusion coefficient of neighbor to front
        neig_dc = np.roll(self._diffcof, -1, axis=1)
        # Cell dimensions of neighbor to front
        neig_hxyz = np.roll(self._hxyz, -1, axis=1)

        # Define dtilde at front surface for all mesh cells not on front
        # boundary. Dtilde is defined differently for regions that do and don't
        # neighbor reflector regions
        boundary = self._notlast_y_accel
        boundary_grps = boundary + (slice(None),)
        D = self._diffcof[boundary_grps]
        dy = self._hxyz[boundary + (np.newaxis, 1)]
        neig_D = neig_dc[boundary_grps]
        neig_dy = neig_hxyz[boundary + (np.newaxis, 1)]
        alb = ref_albedo[boundary_grps]
        is_adj_ref = self._is_adj_ref_front
        dtilde = np.where(is_adj_ref, (2.0 * D * (1.0 - alb)) /
                          (4.0 * D * (1.0 + alb) + (1.0 - alb) * dy),
                          (2.0 * D * neig_D) / (neig_dy * D + dy * neig_D))
        self._dtilde[boundary_grps + (3,)] = dtilde

        # Define reflector albedo for all cells on the bottom surface, in case
        # a cell borders a reflector region on the bottom
        current_in_bottom = self._current[:,:,:,_CURRENTS['in_bottom'],:]
        current_out_bottom = self._current[:,:,:,_CURRENTS['out_bottom'],:]
        ref_albedo = np.divide(current_in_bottom, current_out_bottom,
                               where=current_out_bottom > 1.0e-10,
                               out=np.ones_like(current_out_bottom))

        # Diffusion coefficient of neighbor to bottom
        neig_dc = np.roll(self._diffcof, 1, axis=2)
        # Cell dimensions of neighbor to bottom
        neig_hxyz = np.roll(self._hxyz, 1, axis=2)

        # Define dtilde at bottom surface for all mesh cells not on bottom
        # boundary. Dtilde is defined differently for regions that do and don't
        # neighbor reflector regions
        boundary = self._notfirst_z_accel
        boundary_grps = boundary + (slice(None),)
        D = self._diffcof[boundary_grps]
        dz = self._hxyz[boundary + (np.newaxis, 2)]
        neig_D = neig_dc[boundary_grps]
        neig_dz = neig_hxyz[boundary + (np.newaxis, 2)]
        alb = ref_albedo[boundary_grps]
        is_adj_ref = self._is_adj_ref_bottom
        dtilde = np.where(is_adj_ref, (2.0 * D * (1.0 - alb)) /
                          (4.0 * D * (1.0 + alb) + (1.0 - alb) * dz),
                          (2.0 * D * neig_D) / (neig_dz * D + dz * neig_D))
        self._dtilde[boundary_grps + (4,)] = dtilde

        # Define reflector albedo for all cells on the top surface, in case
        # a cell borders a reflector region on the top
        current_in_top = self._current[:,:,:,_CURRENTS['in_top'],:]
        current_out_top = self._current[:,:,:,_CURRENTS['out_top'],:]
        ref_albedo = np.divide(current_in_top, current_out_top,
                               where=current_out_top > 1.0e-10,
                               out=np.ones_like(current_out_top))

        # Diffusion coefficient of neighbor to top
        neig_dc = np.roll(self._diffcof, -1, axis=2)
        # Cell dimensions of neighbor to top
        neig_hxyz = np.roll(self._hxyz, -1, axis=2)

        # Define dtilde at top surface for all mesh cells not on top boundary
        # Dtilde is defined differently for regions that do and don't neighbor
        # reflector regions
        boundary = self._notlast_z_accel
        boundary_grps = boundary + (slice(None),)
        D = self._diffcof[boundary_grps]
        dz = self._hxyz[boundary + (np.newaxis, 2)]
        neig_D = neig_dc[boundary_grps]
        neig_dz = neig_hxyz[boundary + (np.newaxis, 2)]
        alb = ref_albedo[boundary_grps]
        is_adj_ref = self._is_adj_ref_top
        dtilde = np.where(is_adj_ref, (2.0 * D * (1.0 - alb)) /
                          (4.0 * D * (1.0 + alb) + (1.0 - alb) * dz),
                          (2.0 * D * neig_D) / (neig_dz * D + dz * neig_D))
        self._dtilde[boundary_grps + (5,)] = dtilde

    def _compute_dhat(self):
        """Computes the nonlinear coupling coefficient using a vectorized numpy
        approach. Aggregate values for the dhat multidimensional array are
        populated by first defining values on the problem boundary, and then
        for all other regions. For indices not lying by a boundary, dhat values
        are distinguished between regions that neighbor a reflector region and
        regions that don't neighbor a reflector

        """
        # Define current in each direction
        current_in_left = self._current[:,:,:,_CURRENTS['in_left'],:]
        current_out_left = self._current[:,:,:,_CURRENTS['out_left'],:]
        current_in_right = self._current[:,:,:,_CURRENTS['in_right'],:]
        current_out_right = self._current[:,:,:,_CURRENTS['out_right'],:]
        current_in_back = self._current[:,:,:,_CURRENTS['in_back'],:]
        current_out_back = self._current[:,:,:,_CURRENTS['out_back'],:]
        current_in_front = self._current[:,:,:,_CURRENTS['in_front'],:]
        current_out_front = self._current[:,:,:,_CURRENTS['out_front'],:]
        current_in_bottom = self._current[:,:,:,_CURRENTS['in_bottom'],:]
        current_out_bottom = self._current[:,:,:,_CURRENTS['out_bottom'],:]
        current_in_top = self._current[:,:,:,_CURRENTS['in_top'],:]
        current_out_top = self._current[:,:,:,_CURRENTS['out_top'],:]

        dx = self._hxyz[:,:,:,np.newaxis,0]
        dy = self._hxyz[:,:,:,np.newaxis,1]
        dz = self._hxyz[:,:,:,np.newaxis,2]
        dxdydz = np.prod(self._hxyz, axis=3)[:,:,:,np.newaxis]

        # Define net current on each face
        net_current_left = (current_in_left - current_out_left) / dxdydz * dx
        net_current_right = (current_out_right - current_in_right) / dxdydz * \
            dx
        net_current_back = (current_in_back - current_out_back) / dxdydz * dy
        net_current_front = (current_out_front - current_in_front) / dxdydz * \
            dy
        net_current_bottom = (current_in_bottom - current_out_bottom) / \
            dxdydz * dz
        net_current_top = (current_out_top - current_in_top) / dxdydz * dz

        # Define flux in each cell
        cell_flux = self._flux / dxdydz
        # Extract indices of coremap that are accelerated
        is_accel = self._coremap != _CMFD_NOACCEL

        # Define dhat at left surface for all mesh cells on left boundary
        boundary = self._first_x_accel
        boundary_grps = boundary + (slice(None),)
        net_current = net_current_left[boundary_grps]
        dtilde = self._dtilde[boundary + (slice(None), 0)]
        flux = cell_flux[boundary_grps]
        self._dhat[boundary_grps + (0,)] = (net_current + dtilde * flux) / flux

        # Define dhat at right surface for all mesh cells on right boundary
        boundary = self._last_x_accel
        boundary_grps = boundary + (slice(None),)
        net_current = net_current_right[boundary_grps]
        dtilde = self._dtilde[boundary + (slice(None), 1)]
        flux = cell_flux[boundary_grps]
        self._dhat[boundary_grps + (1,)] = (net_current - dtilde * flux) / flux

        # Define dhat at back surface for all mesh cells on back boundary
        boundary = self._first_y_accel
        boundary_grps = boundary + (slice(None),)
        net_current = net_current_back[boundary_grps]
        dtilde = self._dtilde[boundary + (slice(None), 2)]
        flux = cell_flux[boundary_grps]
        self._dhat[boundary_grps + (2,)] = (net_current + dtilde * flux) / flux

        # Define dhat at front surface for all mesh cells on front boundary
        boundary = self._last_y_accel
        boundary_grps = boundary + (slice(None),)
        net_current = net_current_front[boundary_grps]
        dtilde = self._dtilde[boundary + (slice(None), 3)]
        flux = cell_flux[boundary_grps]
        self._dhat[boundary_grps + (3,)] = (net_current - dtilde * flux) / flux

        # Define dhat at bottom surface for all mesh cells on bottom boundary
        boundary = self._first_z_accel
        boundary_grps = boundary + (slice(None),)
        net_current = net_current_bottom[boundary_grps]
        dtilde = self._dtilde[boundary + (slice(None), 4)]
        flux = cell_flux[boundary_grps]
        self._dhat[boundary_grps + (4,)] = (net_current + dtilde * flux) / flux

        # Define dhat at top surface for all mesh cells on top boundary
        boundary = self._last_z_accel
        boundary_grps = boundary + (slice(None),)
        net_current = net_current_top[boundary_grps]
        dtilde = self._dtilde[boundary + (slice(None), 5)]
        flux = cell_flux[boundary_grps]
        self._dhat[boundary_grps + (5,)] = (net_current - dtilde * flux) / flux

        # Cell flux of neighbor to left
        neig_flux = np.roll(self._flux, 1, axis=0) / dxdydz

        # Define dhat at left surface for all mesh cells not on left boundary
        # Dhat is defined differently for regions that do and don't neighbor
        # reflector regions
        boundary = self._notfirst_x_accel
        boundary_grps = boundary + (slice(None),)
        net_current = net_current_left[boundary_grps]
        dtilde = self._dtilde[boundary_grps + (0,)]
        flux = cell_flux[boundary_grps]
        flux_left = neig_flux[boundary_grps]
        is_adj_ref = self._is_adj_ref_left
        dhat = np.where(is_adj_ref, (net_current + dtilde * flux) / flux,
                        (net_current - dtilde * (flux_left - flux)) /
                        (flux_left + flux))
        self._dhat[boundary_grps + (0,)] = dhat

        # Cell flux of neighbor to right
        neig_flux = np.roll(self._flux, -1, axis=0) / dxdydz

        # Define dhat at right surface for all mesh cells not on right boundary
        # Dhat is defined differently for regions that do and don't neighbor
        # reflector regions
        boundary = self._notlast_x_accel
        boundary_grps = boundary + (slice(None),)
        net_current = net_current_right[boundary_grps]
        dtilde = self._dtilde[boundary_grps + (1,)]
        flux = cell_flux[boundary_grps]
        flux_right = neig_flux[boundary_grps]
        is_adj_ref = self._is_adj_ref_right
        dhat = np.where(is_adj_ref, (net_current - dtilde * flux) / flux,
                        (net_current + dtilde * (flux_right - flux)) /
                        (flux_right + flux))
        self._dhat[boundary_grps + (1,)] = dhat

        # Cell flux of neighbor to back
        neig_flux = np.roll(self._flux, 1, axis=1) / dxdydz

        # Define dhat at back surface for all mesh cells not on back boundary
        # Dhat is defined differently for regions that do and don't neighbor
        # reflector regions
        boundary = self._notfirst_y_accel
        boundary_grps = boundary + (slice(None),)
        net_current = net_current_back[boundary_grps]
        dtilde = self._dtilde[boundary_grps + (2,)]
        flux = cell_flux[boundary_grps]
        flux_back = neig_flux[boundary_grps]
        is_adj_ref = self._is_adj_ref_back
        dhat = np.where(is_adj_ref, (net_current + dtilde * flux) / flux,
                        (net_current - dtilde * (flux_back - flux)) /
                        (flux_back + flux))
        self._dhat[boundary_grps + (2,)] = dhat

        # Cell flux of neighbor to front
        neig_flux = np.roll(self._flux, -1, axis=1) / dxdydz

        # Define dhat at front surface for all mesh cells not on front boundary
        # Dhat is defined differently for regions that do and don't neighbor
        # reflector regions
        boundary = self._notlast_y_accel
        boundary_grps = boundary + (slice(None),)
        net_current = net_current_front[boundary_grps]
        dtilde = self._dtilde[boundary_grps + (3,)]
        flux = cell_flux[boundary_grps]
        flux_front = neig_flux[boundary_grps]
        is_adj_ref = self._is_adj_ref_front
        dhat = np.where(is_adj_ref, (net_current - dtilde * flux) / flux,
                        (net_current + dtilde * (flux_front - flux)) /
                        (flux_front + flux))
        self._dhat[boundary_grps + (3,)] = dhat

        # Cell flux of neighbor to bottom
        neig_flux = np.roll(self._flux, 1, axis=2) / dxdydz

        # Define dhat at bottom surface for all mesh cells not on bottom
        # boundary. Dhat is defined differently for regions that do and don't
        # neighbor reflector regions
        boundary = self._notfirst_z_accel
        boundary_grps = boundary + (slice(None),)
        net_current = net_current_bottom[boundary_grps]
        dtilde = self._dtilde[boundary_grps + (4,)]
        flux = cell_flux[boundary_grps]
        flux_bottom = neig_flux[boundary_grps]
        is_adj_ref = self._is_adj_ref_bottom
        dhat = np.where(is_adj_ref, (net_current + dtilde * flux) / flux,
                        (net_current - dtilde * (flux_bottom - flux)) /
                        (flux_bottom + flux))
        self._dhat[boundary_grps + (4,)] = dhat

        # Cell flux of neighbor to top
        neig_flux = np.roll(self._flux, -1, axis=2) / dxdydz

        # Define dhat at top surface for all mesh cells not on top boundary
        # Dhat is defined differently for regions that do and don't neighbor
        # reflector regions
        boundary = self._notlast_z_accel
        boundary_grps = boundary + (slice(None),)
        net_current = net_current_top[boundary_grps]
        dtilde = self._dtilde[boundary_grps + (5,)]
        flux = cell_flux[boundary_grps]
        flux_top = neig_flux[boundary_grps]
        is_adj_ref = self._is_adj_ref_top
        dhat = np.where(is_adj_ref, (net_current - dtilde * flux) / flux,
                        (net_current + dtilde * (flux_top - flux)) /
                        (flux_top + flux))
        self._dhat[boundary_grps + (5,)] = dhat

    def _create_cmfd_tally(self):
        """Creates all tallies in-memory that are used to solve CMFD problem"""
        # Create Mesh object based on CMFDMesh, stored internally
        cmfd_mesh = openmc.lib.RegularMesh()
        # Store id of mesh object
        self._mesh_id = cmfd_mesh.id
        # Set dimension and parameters of mesh object
        cmfd_mesh.dimension = self._mesh.dimension
        cmfd_mesh.set_parameters(lower_left=self._mesh.lower_left,
                                 upper_right=self._mesh.upper_right,
                                 width=self._mesh.width)

        # Create mesh Filter object, stored internally
        mesh_filter = openmc.lib.MeshFilter()
        # Set mesh for Mesh Filter
        mesh_filter.mesh = cmfd_mesh

        # Set up energy filters, if applicable
        if self._energy_filters:
            # Create Energy Filter object, stored internally
            energy_filter = openmc.lib.EnergyFilter()
            # Set bins for Energy Filter
            energy_filter.bins = self._egrid

            # Create Energy Out Filter object, stored internally
            energyout_filter = openmc.lib.EnergyoutFilter()
            # Set bins for Energy Filter
            energyout_filter.bins = self._egrid

        # Create Mesh Surface Filter object, stored internally
        meshsurface_filter = openmc.lib.MeshSurfaceFilter()
        # Set mesh for Mesh Surface Filter
        meshsurface_filter.mesh = cmfd_mesh

        # Create Legendre Filter object, stored internally
        legendre_filter = openmc.lib.LegendreFilter()
        # Set order for Legendre Filter
        legendre_filter.order = 1

        # Create CMFD tallies, stored internally
        n_tallies = 4
        self._tally_ids = []
        for i in range(n_tallies):
            cmfd_tally = openmc.lib.Tally()
            # Set nuclide bins
            cmfd_tally.nuclides = ['total']
            self._tally_ids.append(cmfd_tally.id)

            # Set attributes of CMFD flux, total tally
            if i == 0:
                # Set filters for tally
                if self._energy_filters:
                    cmfd_tally.filters = [mesh_filter, energy_filter]
                else:
                    cmfd_tally.filters = [mesh_filter]
                # Set scores, type, and estimator for tally
                cmfd_tally.scores = ['flux', 'total']
                cmfd_tally.type = 'volume'
                cmfd_tally.estimator = 'analog'

            # Set attributes of CMFD neutron production tally
            elif i == 1:
                # Set filters for tally
                if self._energy_filters:
                    cmfd_tally.filters = [mesh_filter, energy_filter,
                                          energyout_filter]
                else:
                    cmfd_tally.filters = [mesh_filter]
                # Set scores, type, and estimator for tally
                cmfd_tally.scores = ['nu-scatter', 'nu-fission']
                cmfd_tally.type = 'volume'
                cmfd_tally.estimator = 'analog'

            # Set attributes of CMFD surface current tally
            elif i == 2:
                # Set filters for tally
                if self._energy_filters:
                    cmfd_tally.filters = [meshsurface_filter, energy_filter]
                else:
                    cmfd_tally.filters = [meshsurface_filter]
                # Set scores, type, and estimator for tally
                cmfd_tally.scores = ['current']
                cmfd_tally.type = 'mesh-surface'
                cmfd_tally.estimator = 'analog'

            # Set attributes of CMFD P1 scatter tally
            elif i == 3:
                # Set filters for tally
                if self._energy_filters:
                    cmfd_tally.filters = [mesh_filter, legendre_filter,
                                          energy_filter]
                else:
                    cmfd_tally.filters = [mesh_filter, legendre_filter]
                # Set scores for tally
                cmfd_tally.scores = ['scatter']
                cmfd_tally.type = 'volume'
                cmfd_tally.estimator = 'analog'

            # Set all tallies to be active from beginning
            cmfd_tally.active = True<|MERGE_RESOLUTION|>--- conflicted
+++ resolved
@@ -767,7 +767,7 @@
         # Create tally objects
         self._create_cmfd_tally()
 
-        if openmc.capi.master():
+        if openmc.lib.master():
             # Compute and store array indices used to build cross section
             # arrays
             self._precompute_array_indices()
@@ -801,18 +801,8 @@
         # Run next batch
         status = openmc.lib.next_batch()
 
-<<<<<<< HEAD
         # Perform CMFD calculations
         self._execute_cmfd()
-=======
-        # Perform CMFD calculation if on
-        if self._cmfd_on:
-            self._execute_cmfd()
-
-            # Write CMFD output if CMFD on for current batch
-            if openmc.lib.master():
-                self._write_cmfd_output()
->>>>>>> c4394e55
 
         # Write CMFD data to statepoint
         if openmc.lib.is_statepoint_batch():
@@ -828,7 +818,7 @@
         # Finalize simuation
         openmc.lib.simulation_finalize()
 
-        if openmc.capi.master():
+        if openmc.lib.master():
             # Print out CMFD timing statistics
             self._write_cmfd_timing_stats()
 
@@ -927,13 +917,8 @@
 
         args = temp_loss.indptr, len(temp_loss.indptr), \
             temp_loss.indices, len(temp_loss.indices), n, \
-<<<<<<< HEAD
             self._spectral, self._indices, coremap, self._use_all_threads
-        return openmc.capi._dll.openmc_initialize_linsolver(*args)
-=======
-            self._spectral, self._indices, coremap
         return openmc.lib._dll.openmc_initialize_linsolver(*args)
->>>>>>> c4394e55
 
     def _write_cmfd_output(self):
         """Write CMFD output to buffer at the end of each batch"""
@@ -959,7 +944,6 @@
 
     def _write_cmfd_timing_stats(self):
         """Write CMFD timing stats to buffer after finalizing simulation"""
-<<<<<<< HEAD
         outstr = ("=====================>     "
                   "CMFD TIMING STATISTICS     <====================\n\n"
                   "   Time in CMFD                    =  {:.5e} seconds\n"
@@ -968,53 +952,13 @@
         print(outstr.format(self._time_cmfd, self._time_cmfdbuild,
                             self._time_cmfdsolve))
         sys.stdout.flush()
-=======
-        if openmc.lib.master():
-            outstr = ("=====================>     "
-                      "CMFD TIMING STATISTICS     <====================\n\n"
-                      "   Time in CMFD                    =  {:.5E} seconds\n"
-                      "     Building matrices             =  {:.5E} seconds\n"
-                      "     Solving matrices              =  {:.5E} seconds\n")
-            print(outstr.format(self._time_cmfd, self._time_cmfdbuild,
-                                self._time_cmfdsolve))
-            sys.stdout.flush()
->>>>>>> c4394e55
 
     def _configure_cmfd(self):
         """Initialize CMFD parameters and set CMFD input variables"""
         # Check if restarting simulation from statepoint file
-<<<<<<< HEAD
-        if not openmc.capi.settings.restart_run:
+        if not openmc.lib.settings.restart_run:
             # Define all variables necessary for running CMFD
             self._initialize_cmfd()
-=======
-        if not openmc.lib.settings.restart_run:
-            # Read in cmfd input defined in Python
-            self._read_cmfd_input()
-
-            # Set up CMFD coremap
-            self._set_coremap()
-
-            # Extract spatial and energy indices
-            nx, ny, nz, ng = self._indices
-
-            # Allocate parameters that need to stored for tally window
-            self._openmc_src_rate = np.zeros((nx, ny, nz, ng, 0))
-            self._flux_rate = np.zeros((nx, ny, nz, ng, 0))
-            self._total_rate = np.zeros((nx, ny, nz, ng, 0))
-            self._p1scatt_rate = np.zeros((nx, ny, nz, ng, 0))
-            self._scatt_rate = np.zeros((nx, ny, nz, ng, ng, 0))
-            self._nfiss_rate = np.zeros((nx, ny, nz, ng, ng, 0))
-            self._current_rate = np.zeros((nx, ny, nz, 12, ng, 0))
-
-            # Initialize timers
-            self._time_cmfd = 0.0
-            self._time_cmfdbuild = 0.0
-            self._time_cmfdsolve = 0.0
-
-            # Initialize parameters for CMFD tally windows
-            self._set_tally_window()
->>>>>>> c4394e55
 
         else:
             # Reset CMFD parameters from statepoint file
@@ -1060,10 +1004,10 @@
         if self._mesh.map is not None:
             check_length('CMFD coremap', self._mesh.map,
                          np.product(self._indices[0:3]))
-            if openmc.capi.master():
+            if openmc.lib.master():
                 self._coremap = np.array(self._mesh.map)
         else:
-            if openmc.capi.master():
+            if openmc.lib.master():
                 self._coremap = np.ones((np.product(self._indices[0:3])),
                                         dtype=int)
 
@@ -1076,7 +1020,7 @@
         self._set_tally_window()
 
         # Define all variables that will exist only on master process
-        if openmc.capi.master():
+        if openmc.lib.master():
             # Set global albedo
             if self._mesh.albedo is not None:
                 self._albedo = np.array(self._mesh.albedo)
@@ -1154,9 +1098,8 @@
                 self._mesh.upper_right = cmfd_mesh['upper_right'][()]
                 self._mesh.width = cmfd_mesh['width'][()]
 
-<<<<<<< HEAD
                 # Define variables that exist only on master process
-                if openmc.capi.master():
+                if openmc.lib.master():
                     self._time_cmfd = cmfd_group.attrs['time_cmfd']
                     self._time_cmfdbuild = cmfd_group.attrs['time_cmfdbuild']
                     self._time_cmfdsolve = cmfd_group.attrs['time_cmfdsolve']
@@ -1170,51 +1113,6 @@
                     self._scatt_rate = cmfd_group['scatt_rate'][()]
                     self._total_rate = cmfd_group['total_rate'][()]
                     self._mat_dim = np.max(self._coremap) + 1
-=======
-                # Store tally ids from statepoint run
-                sp_tally_ids = list(cmfd_group['tally_ids'])
-
-        # Set CMFD variables not in statepoint file
-        default_egrid = np.array([_ENERGY_MIN_NEUTRON, _ENERGY_MAX_NEUTRON])
-        self._energy_filters = not np.array_equal(self._egrid, default_egrid)
-        self._n_resets = len(self._reset)
-        self._mat_dim = np.max(self._coremap) + 1
-        self._reset_every = (self._window_type == 'expanding' or
-                             self._window_type == 'rolling')
-
-        # Recreate CMFD tallies in memory
-        self._create_cmfd_tally()
-
-    def _allocate_cmfd(self):
-        """Allocates all numpy arrays and lists used in CMFD algorithm"""
-        # Extract spatial and energy indices
-        nx, ny, nz, ng = self._indices
-
-        # Allocate dimensions for each mesh cell
-        self._hxyz = np.zeros((nx, ny, nz, 3))
-        self._hxyz[:] = openmc.lib.meshes[self._mesh_id].width
-
-        # Allocate flux, cross sections and diffusion coefficient
-        self._flux = np.zeros((nx, ny, nz, ng))
-        self._totalxs = np.zeros((nx, ny, nz, ng))
-        self._p1scattxs = np.zeros((nx, ny, nz, ng))
-        self._scattxs = np.zeros((nx, ny, nz, ng, ng))  # Incoming, outgoing
-        self._nfissxs = np.zeros((nx, ny, nz, ng, ng))  # Incoming, outgoing
-        self._diffcof = np.zeros((nx, ny, nz, ng))
-
-        # Allocate dtilde and dhat
-        self._dtilde = np.zeros((nx, ny, nz, ng, 6))
-        self._dhat = np.zeros((nx, ny, nz, ng, 6))
-
-        # Set reference diffusion parameters
-        if self._ref_d:
-            self._set_reference_params = True
-            # Check length of reference diffusion parameters equal to number of
-            # energy groups
-            if len(self._ref_d) != self._indices[3]:
-                raise OpenMCError('Number of reference diffusion parameters '
-                                  'must equal number of CMFD energy groups')
->>>>>>> c4394e55
 
     def _set_tally_window(self):
         """Sets parameters to handle different tally window options"""
@@ -1247,23 +1145,18 @@
 
     def _execute_cmfd(self):
         """Runs CMFD calculation on master node"""
-<<<<<<< HEAD
-        if openmc.capi.master():
-=======
-        # Run CMFD on single processor on master
         if openmc.lib.master():
->>>>>>> c4394e55
             # Start CMFD timer
             time_start_cmfd = time.time()
 
-            if openmc.capi.current_batch() >= self._tally_begin:
+            if openmc.lib.current_batch() >= self._tally_begin:
                 # Calculate all cross sections based on tally window averages
                 self._compute_xs()
 
         # Execute CMFD algorithm if CMFD on for current batch
         if self._cmfd_on:
             # Run CMFD on single processor on master
-            if openmc.capi.master():
+            if openmc.lib.master():
                 # Create CMFD data based on OpenMC tallies
                 self._set_up_cmfd()
 
@@ -1273,17 +1166,10 @@
                 # Store k-effective
                 self._k_cmfd.append(self._keff)
 
-<<<<<<< HEAD
                 # Check to perform adjoint on last batch
-                if (openmc.capi.current_batch() == openmc.capi.settings.batches
+                if (openmc.lib.current_batch() == openmc.lib.settings.batches
                         and self._run_adjoint):
                     self._cmfd_solver_execute(adjoint=True)
-=======
-            # Check to perform adjoint on last batch
-            if (openmc.lib.current_batch() == openmc.lib.settings.batches
-                    and self._run_adjoint):
-                self._cmfd_solver_execute(adjoint=True)
->>>>>>> c4394e55
 
                 # Calculate fission source
                 self._calc_fission_source()
@@ -1517,12 +1403,12 @@
         outside = self._count_bank_sites()
 
         # Check and raise error if source sites exist outside of CMFD mesh
-        if openmc.capi.master() and outside:
+        if openmc.lib.master() and outside:
             raise OpenMCError('Source sites outside of the CMFD mesh')
 
         # Have master compute weight factors, ignore any zeros in
         # sourcecounts or cmfd_src
-        if openmc.capi.master():
+        if openmc.lib.master():
             # Compute normalization factor
             norm = np.sum(self._sourcecounts) / np.sum(self._cmfd_src)
 
@@ -1554,14 +1440,13 @@
             self._weightfactors = self._intracomm.bcast(
                                   self._weightfactors)
 
-<<<<<<< HEAD
-        m = openmc.capi.meshes[self._mesh_id]
+        m = openmc.lib.meshes[self._mesh_id]
         energy = self._egrid
         ng = self._indices[3]
 
         # Get locations and energies of all particles in source bank
-        source_xyz = openmc.capi.source_bank()['r']
-        source_energies = openmc.capi.source_bank()['E']
+        source_xyz = openmc.lib.source_bank()['r']
+        source_energies = openmc.lib.source_bank()['E']
 
         # Convert xyz location to the CMFD mesh index
         mesh_ijk = np.floor((source_xyz - m.lower_left)/m.width).astype(int)
@@ -1579,89 +1464,15 @@
 
         # Determine weight factor of each particle based on its mesh index
         # and energy bin and updates its weight
-        openmc.capi.source_bank()['wgt'] *= self._weightfactors[
+        openmc.lib.source_bank()['wgt'] *= self._weightfactors[
                 mesh_ijk[:,0], mesh_ijk[:,1], mesh_ijk[:,2], energy_bins]
 
-        if openmc.capi.master() and np.any(source_energies < energy[0]):
+        if openmc.lib.master() and np.any(source_energies < energy[0]):
             print(' WARNING: Source point below energy grid')
             sys.stdout.flush()
-        if openmc.capi.master() and np.any(source_energies > energy[-1]):
+        if openmc.lib.master() and np.any(source_energies > energy[-1]):
             print(' WARNING: Source point above energy grid')
             sys.stdout.flush()
-=======
-            # Check and raise error if source sites exist outside of CMFD mesh
-            if openmc.lib.master() and outside:
-                raise OpenMCError('Source sites outside of the CMFD mesh')
-
-            # Have master compute weight factors, ignore any zeros in
-            # sourcecounts or cmfd_src
-            if openmc.lib.master():
-                # Compute normalization factor
-                norm = np.sum(self._sourcecounts) / np.sum(self._cmfd_src)
-
-                # Define target reshape dimensions for sourcecounts. This
-                # defines how self._sourcecounts is ordered by dimension
-                target_shape = [nz, ny, nx, ng]
-
-                # Reshape sourcecounts to target shape. Swap x and z axes so
-                # that the shape is now [nx, ny, nz, ng]
-                sourcecounts = np.swapaxes(
-                        self._sourcecounts.reshape(target_shape), 0, 2)
-
-                # Flip index of energy dimension
-                sourcecounts = np.flip(sourcecounts, axis=3)
-
-                # Compute weight factors
-                div_condition = np.logical_and(sourcecounts > 0,
-                                               self._cmfd_src > 0)
-                self._weightfactors = (np.divide(self._cmfd_src * norm,
-                                       sourcecounts, where=div_condition,
-                                       out=np.ones_like(self._cmfd_src),
-                                       dtype=np.float32))
-
-            if (not self._feedback
-                    or openmc.lib.current_batch() < self._feedback_begin):
-                return
-
-            # Broadcast weight factors to all procs
-            if have_mpi:
-                self._weightfactors = self._intracomm.bcast(
-                                      self._weightfactors)
-
-            m = openmc.lib.meshes[self._mesh_id]
-            energy = self._egrid
-            ng = self._indices[3]
-
-            # Get locations and energies of all particles in source bank
-            source_xyz = openmc.lib.source_bank()['r']
-            source_energies = openmc.lib.source_bank()['E']
-
-            # Convert xyz location to the CMFD mesh index
-            mesh_ijk = np.floor((source_xyz-m.lower_left)/m.width).astype(int)
-
-            # Determine which energy bin each particle's energy belongs to
-            # Separate into cases bases on where source energies lies on egrid
-            energy_bins = np.zeros(len(source_energies), dtype=int)
-            idx = np.where(source_energies < energy[0])
-            energy_bins[idx] = ng - 1
-            idx = np.where(source_energies > energy[-1])
-            energy_bins[idx] = 0
-            idx = np.where((source_energies >= energy[0]) &
-                           (source_energies <= energy[-1]))
-            energy_bins[idx] = ng - np.digitize(source_energies, energy)
-
-            # Determine weight factor of each particle based on its mesh index
-            # and energy bin and updates its weight
-            openmc.lib.source_bank()['wgt'] *= self._weightfactors[
-                    mesh_ijk[:,0], mesh_ijk[:,1], mesh_ijk[:,2], energy_bins]
-
-            if openmc.lib.master() and np.any(source_energies < energy[0]):
-                print(' WARNING: Source pt below energy grid')
-                sys.stdout.flush()
-            if openmc.lib.master() and np.any(source_energies > energy[-1]):
-                print(' WARNING: Source pt above energy grid')
-                sys.stdout.flush()
->>>>>>> c4394e55
 
     def _count_bank_sites(self):
         """Determines the number of fission bank sites in each cell of a given
@@ -2375,7 +2186,7 @@
 
         # Allocate dimensions for each mesh cell
         self._hxyz = np.zeros((nx, ny, nz, 3))
-        self._hxyz[:] = openmc.capi.meshes[self._mesh_id].width
+        self._hxyz[:] = openmc.lib.meshes[self._mesh_id].width
 
         # Allocate flux, cross sections and diffusion coefficient
         self._flux = np.zeros((nx, ny, nz, ng))
