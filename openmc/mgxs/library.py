import sys
import os
import copy
import pickle
from numbers import Integral
from collections import OrderedDict
from warnings import warn

import numpy as np

import openmc
import openmc.mgxs
import openmc.checkvalue as cv


if sys.version_info[0] >= 3:
    basestring = str


class Library(object):
    """A multi-group cross section library for some energy group structure.

    This class can be used for both OpenMC input generation and tally data
    post-processing to compute spatially-homogenized and energy-integrated
    multi-group cross sections for deterministic neutronics calculations.

    This class helps automate the generation of MGXS objects for some energy
    group structure and domain type. The Library serves as a collection for
    MGXS objects with routines to automate the initialization of tallies for
    input files, the loading of tally data from statepoint files, data storage,
    energy group condensation and more.

    Parameters
    ----------
    openmc_geometry : openmc.Geometry
        A geometry which has been initialized with a root universe
    by_nuclide : bool
        If true, computes cross sections for each nuclide in each domain
    mgxs_types : Iterable of str
        The types of cross sections in the library (e.g., ['total', 'scatter'])
    name : str, optional
        Name of the multi-group cross section. library Used as a label to
        identify tallies in OpenMC 'tallies.xml' file.

    Attributes
    ----------
    openmc_geometry : openmc.Geometry
        An geometry which has been initialized with a root universe
    opencg_geometry : opencg.Geometry
        An OpenCG geometry object equivalent to the OpenMC geometry
        encapsulated by the summary file. Use of this attribute requires
        installation of the OpenCG Python module.
    by_nuclide : bool
        If true, computes cross sections for each nuclide in each domain
    mgxs_types : Iterable of str
        The types of cross sections in the library (e.g., ['total', 'scatter'])
    domain_type : {'material', 'cell', 'distribcell', 'universe', 'mesh'}
        Domain type for spatial homogenization
    domains : Iterable of openmc.Material, openmc.Cell, openmc.Universe, or
        openmc.Mesh
        The spatial domain(s) for which MGXS in the Library are computed
    correction : {'P0', None}
        Apply the P0 correction to scattering matrices if set to 'P0'
    legendre_order : int
        The highest legendre moment in the scattering matrices (default is 0)
    energy_groups : openmc.mgxs.EnergyGroups
        Energy group structure for energy condensation
    tally_trigger : openmc.Trigger
        An (optional) tally precision trigger given to each tally used to
        compute the cross section
    all_mgxs : collections.OrderedDict
        MGXS objects keyed by domain ID and cross section type
    sp_filename : str
        The filename of the statepoint with tally data used to the
        compute cross sections
    keff : Real or None
        The combined keff from the statepoint file with tally data used to
        compute cross sections (for eigenvalue calculations only)
    name : str, optional
        Name of the multi-group cross section library. Used as a label to
        identify tallies in OpenMC 'tallies.xml' file.
    sparse : bool
        Whether or not the Library's tallies use SciPy's LIL sparse matrix
        format for compressed data storage

    """

    def __init__(self, openmc_geometry, by_nuclide=False,
                 mgxs_types=None, name=''):

        self._name = ''
        self._openmc_geometry = None
        self._opencg_geometry = None
        self._by_nuclide = None
        self._mgxs_types = []
        self._domain_type = None
        self._domains = 'all'
        self._energy_groups = None
        self._correction = 'P0'
        self._legendre_order = 0
        self._tally_trigger = None
        self._all_mgxs = OrderedDict()
        self._sp_filename = None
        self._keff = None
        self._sparse = False

        self.name = name
        self.openmc_geometry = openmc_geometry
        self.by_nuclide = by_nuclide

        if mgxs_types is not None:
            self.mgxs_types = mgxs_types

    def __deepcopy__(self, memo):
        existing = memo.get(id(self))

        # If this is the first time we have tried to copy this object, copy it
        if existing is None:
            clone = type(self).__new__(type(self))
            clone._name = self.name
            clone._openmc_geometry = self.openmc_geometry
            clone._opencg_geometry = None
            clone._by_nuclide = self.by_nuclide
            clone._mgxs_types = self.mgxs_types
            clone._domain_type = self.domain_type
            clone._domains = copy.deepcopy(self.domains)
            clone._correction = self.correction
            clone._legendre_order = self.legendre_order
            clone._energy_groups = copy.deepcopy(self.energy_groups, memo)
            clone._tally_trigger = copy.deepcopy(self.tally_trigger, memo)
            clone._all_mgxs = copy.deepcopy(self.all_mgxs)
            clone._sp_filename = self._sp_filename
            clone._keff = self._keff
            clone._sparse = self.sparse

            clone._all_mgxs = OrderedDict()
            for domain in self.domains:
                clone.all_mgxs[domain.id] = OrderedDict()
                for mgxs_type in self.mgxs_types:
                    mgxs = copy.deepcopy(self.all_mgxs[domain.id][mgxs_type])
                    clone.all_mgxs[domain.id][mgxs_type] = mgxs

            memo[id(self)] = clone

            return clone

        # If this object has been copied before, return the first copy made
        else:
            return existing

    @property
    def openmc_geometry(self):
        return self._openmc_geometry

    @property
    def opencg_geometry(self):
        if self._opencg_geometry is None:
            from openmc.opencg_compatible import get_opencg_geometry
            self._opencg_geometry = get_opencg_geometry(self._openmc_geometry)
        return self._opencg_geometry

    @property
    def name(self):
        return self._name

    @property
    def mgxs_types(self):
        return self._mgxs_types

    @property
    def by_nuclide(self):
        return self._by_nuclide

    @property
    def domain_type(self):
        return self._domain_type

    @property
    def domains(self):
        if self._domains == 'all':
            if self.domain_type == 'material':
                return self.openmc_geometry.get_all_materials()
            elif self.domain_type in ['cell', 'distribcell']:
                return self.openmc_geometry.get_all_material_cells()
            elif self.domain_type == 'universe':
                return self.openmc_geometry.get_all_universes()
            # FIXME: Change to get tuples of all domain cells
            elif self.domain_type == 'mesh':
                raise ValueError('Unable to get all domains for a mesh domain ' +
                                 'type. The domains must be set to [openmc.Mesh]')
            else:
                raise ValueError('Unable to get domains without a domain type')
        else:
            return self._domains

    @property
    def energy_groups(self):
        return self._energy_groups

    @property
    def correction(self):
        return self._correction

    @property
    def legendre_order(self):
        return self._legendre_order

    @property
    def tally_trigger(self):
        return self._tally_trigger

    @property
    def num_groups(self):
        return self.energy_groups.num_groups

    @property
    def all_mgxs(self):
        return self._all_mgxs

    @property
    def sp_filename(self):
        return self._sp_filename

    @property
    def keff(self):
        return self._keff

    @property
    def sparse(self):
        return self._sparse

    @openmc_geometry.setter
    def openmc_geometry(self, openmc_geometry):
        cv.check_type('openmc_geometry', openmc_geometry, openmc.Geometry)
        self._openmc_geometry = openmc_geometry
        self._opencg_geometry = None

    @name.setter
    def name(self, name):
        cv.check_type('name', name, basestring)
        self._name = name

    @mgxs_types.setter
    def mgxs_types(self, mgxs_types):
        if mgxs_types == 'all':
            self._mgxs_types = openmc.mgxs.MGXS_TYPES
        else:
            cv.check_iterable_type('mgxs_types', mgxs_types, basestring)
            for mgxs_type in mgxs_types:
                cv.check_value('mgxs_type', mgxs_type, openmc.mgxs.MGXS_TYPES)
            self._mgxs_types = mgxs_types

    @by_nuclide.setter
    def by_nuclide(self, by_nuclide):
        cv.check_type('by_nuclide', by_nuclide, bool)

        if by_nuclide == True and self.domain_type == 'mesh':
            raise ValueError('Unable to create MGXS library by nuclide with ' +
                             'mesh domain')

        self._by_nuclide = by_nuclide

    @domain_type.setter
    def domain_type(self, domain_type):
        cv.check_value('domain type', domain_type, openmc.mgxs.DOMAIN_TYPES)

        if by_nuclide == True and domain_type == 'mesh':
            raise ValueError('Unable to create MGXS library by nuclide with ' +
                             'mesh domain')

        self._domain_type = domain_type

    @domains.setter
    def domains(self, domains):

        # Use all materials, cells or universes in the geometry as domains
        if domains == 'all':
            self._domains = domains

        # User specified a list of material, cell or universe domains
        else:
            if self.domain_type == 'material':
                cv.check_iterable_type('domain', domains, openmc.Material)
                all_domains = self.openmc_geometry.get_all_materials()
            elif self.domain_type in ['cell', 'distribcell']:
                cv.check_iterable_type('domain', domains, openmc.Cell)
                all_domains = self.openmc_geometry.get_all_material_cells()
            elif self.domain_type == 'universe':
                cv.check_iterable_type('domain', domains, openmc.Universe)
                all_domains = self.openmc_geometry.get_all_universes()
            elif self.domain_type == 'mesh':
                cv.check_iterable_type('domain', domains, openmc.Mesh)
                all_domains = domains
            else:
                raise ValueError('Unable to set domains with domain '
                                 'type "{}"'.format(self.domain_type))

            # Check that each domain can be found in the geometry
            for domain in domains:
                if domain not in all_domains:
                    raise ValueError('Domain "{}" could not be found in the '
                                     'geometry.'.format(domain))

            self._domains = domains

    @energy_groups.setter
    def energy_groups(self, energy_groups):
        cv.check_type('energy groups', energy_groups, openmc.mgxs.EnergyGroups)
        self._energy_groups = energy_groups

    @correction.setter
    def correction(self, correction):
        cv.check_value('correction', correction, ('P0', None))

        if correction == 'P0' and self.legendre_order > 0:
            warn('The P0 correction will be ignored since the scattering '
                 'order "{}" is greater than zero'.format(self.legendre_order))

        self._correction = correction

    @legendre_order.setter
    def legendre_order(self, legendre_order):
        cv.check_type('legendre_order', legendre_order, Integral)
        cv.check_greater_than('legendre_order', legendre_order, 0, equality=True)
        cv.check_less_than('legendre_order', legendre_order, 10, equality=True)

        if self.correction == 'P0' and legendre_order > 0:
            msg = 'The P0 correction will be ignored since the scattering ' \
                  'order {} is greater than zero'.format(self.legendre_order)
            warn(msg, RuntimeWarning)
            self.correction = None

        self._legendre_order = legendre_order

    @tally_trigger.setter
    def tally_trigger(self, tally_trigger):
        cv.check_type('tally trigger', tally_trigger, openmc.Trigger)
        self._tally_trigger = tally_trigger

    @sparse.setter
    def sparse(self, sparse):
        """Convert tally data from NumPy arrays to SciPy list of lists (LIL)
        sparse matrices, and vice versa.

        This property may be used to reduce the amount of data in memory during
        tally data processing. The tally data will be stored as SciPy LIL
        matrices internally within the Tally object. All tally data access
        properties and methods will return data as a dense NumPy array.

        """

        cv.check_type('sparse', sparse, bool)

        # Sparsify or densify each MGXS in the Library
        for domain in self.domains:
            for mgxs_type in self.mgxs_types:
                mgxs = self.get_mgxs(domain, mgxs_type)
                mgxs.sparse = self.sparse

        self._sparse = sparse

    def build_library(self):
        """Initialize MGXS objects in each domain and for each reaction type
        in the library.

        This routine will populate the all_mgxs instance attribute dictionary
        with MGXS subclass objects keyed by each domain ID (e.g., Material IDs)
        and cross section type (e.g., 'nu-fission', 'total', etc.).

        """

        # Initialize MGXS for each domain and mgxs type and store in dictionary
        for domain in self.domains:
            self.all_mgxs[domain.id] = OrderedDict()
            for mgxs_type in self.mgxs_types:
                mgxs = openmc.mgxs.MGXS.get_mgxs(mgxs_type, name=self.name)
                mgxs.domain = domain
                mgxs.domain_type = self.domain_type
                mgxs.energy_groups = self.energy_groups
                mgxs.by_nuclide = self.by_nuclide

                # If a tally trigger was specified, add it to the MGXS
                if self.tally_trigger:
                    mgxs.tally_trigger = self.tally_trigger

                # Specify whether to use a transport ('P0') correction
                if isinstance(mgxs, openmc.mgxs.ScatterMatrixXS):
                    mgxs.correction = self.correction
                    mgxs.legendre_order = self.legendre_order

                self.all_mgxs[domain.id][mgxs_type] = mgxs

    def add_to_tallies_file(self, tallies_file, merge=True):
        """Add all tallies from all MGXS objects to a tallies file.

        NOTE: This assumes that :meth:`Library.build_library` has been called

        Parameters
        ----------
        tallies_file : openmc.Tallies
            A Tallies collection to add each MGXS' tallies to generate a
            'tallies.xml' input file for OpenMC
        merge : bool
            Indicate whether tallies should be merged when possible. Defaults
            to True.

        """

        cv.check_type('tallies_file', tallies_file, openmc.Tallies)

        # Add tallies from each MGXS for each domain and mgxs type
        for domain in self.domains:
            for mgxs_type in self.mgxs_types:
                mgxs = self.get_mgxs(domain, mgxs_type)
                for tally in mgxs.tallies.values():
                    tallies_file.append(tally, merge=merge)

    def load_from_statepoint(self, statepoint):
        """Extracts tallies in an OpenMC StatePoint with the data needed to
        compute multi-group cross sections.

        This method is needed to compute cross section data from tallies
        in an OpenMC StatePoint object.

        NOTE: The statepoint must first be linked with an OpenMC Summary object.

        Parameters
        ----------
        statepoint : openmc.StatePoint
            An OpenMC StatePoint object with tally data

        Raises
        ------
        ValueError
            When this method is called with a statepoint that has not been
            linked with a summary object.

        """

        cv.check_type('statepoint', statepoint, openmc.StatePoint)

        if statepoint.summary is None:
            msg = 'Unable to load data from a statepoint which has not been ' \
                  'linked with a summary file'
            raise ValueError(msg)

        self._sp_filename = statepoint._f.filename
        self._openmc_geometry = statepoint.summary.openmc_geometry
        self._nuclides = statepoint.summary.nuclides

        if statepoint.run_mode == 'k-eigenvalue':
            self._keff = statepoint.k_combined[0]

        # Load tallies for each MGXS for each domain and mgxs type
        for domain in self.domains:
            for mgxs_type in self.mgxs_types:
                mgxs = self.get_mgxs(domain, mgxs_type)
                mgxs.load_from_statepoint(statepoint)
                mgxs.sparse = self.sparse

    def get_mgxs(self, domain, mgxs_type):
        """Return the MGXS object for some domain and reaction rate type.

        This routine searches the library for an MGXS object for the spatial
        domain and reaction rate type requested by the user.

        NOTE: This routine must be called after the build_library() routine.

        Parameters
        ----------
<<<<<<< HEAD
        domain : Material or Cell or Universe or Mesh or Integral
            The material, cell, universe, or mesh object of interest (or its ID)
        mgxs_type : {'total', 'transport', 'nu-transport', 'absorption',
                     'capture', 'fission', 'nu-fission', 'kappa-fission',
                     'scatter', 'nu-scatter', 'scatter matrix',
                     'nu-scatter matrix', 'multiplicity matrix',
                     'nu-fission matrix', chi'}
=======
        domain : Material or Cell or Universe or Integral
            The material, cell, or universe object of interest (or its ID)
        mgxs_type : {'total', 'transport', 'nu-transport', 'absorption', 'capture', 'fission', 'nu-fission', 'kappa-fission', 'scatter', 'nu-scatter', 'scatter matrix', 'nu-scatter matrix', 'multiplicity matrix', 'nu-fission matrix', chi', 'chi-prompt', 'inverse-velocity', 'prompt-nu-fission'}
>>>>>>> fc56da57
            The type of multi-group cross section object to return

        Returns
        -------
        openmc.mgxs.MGXS
            The MGXS object for the requested domain and reaction rate type

        Raises
        ------
        ValueError
            If no MGXS object can be found for the requested domain or
            multi-group cross section type

        """

        if self.domain_type == 'material':
            cv.check_type('domain', domain, (openmc.Material, Integral))
        elif self.domain_type == 'cell' or self.domain_type == 'distribcell':
            cv.check_type('domain', domain, (openmc.Cell, Integral))
        elif self.domain_type == 'universe':
            cv.check_type('domain', domain, (openmc.Universe, Integral))
        elif self.domain_type == 'mesh':
            cv.check_type('domain', domain, (openmc.Mesh, Integral))

        # Check that requested domain is included in library
        if isinstance(domain, Integral):
            domain_id = domain
            for domain in self.domains:
                if domain_id == domain.id:
                    break
            else:
                msg = 'Unable to find MGXS for "{0}" "{1}" in ' \
                      'library'.format(self.domain_type, domain_id)
                raise ValueError(msg)
        else:
            domain_id = domain.id

        # Check that requested domain is included in library
        if mgxs_type not in self.mgxs_types:
            msg = 'Unable to find MGXS type "{0}"'.format(mgxs_type)
            raise ValueError(msg)

        return self.all_mgxs[domain_id][mgxs_type]

    def get_condensed_library(self, coarse_groups):
        """Construct an energy-condensed version of this library.

        This routine condenses each of the multi-group cross sections in the
        library to a coarse energy group structure. NOTE: This routine must
        be called after the load_from_statepoint(...) routine loads the tallies
        from the statepoint into each of the cross sections.

        Parameters
        ----------
        coarse_groups : openmc.mgxs.EnergyGroups
            The coarse energy group structure of interest

        Returns
        -------
        Library
            A new multi-group cross section library condensed to the group
            structure of interest

        Raises
        ------
        ValueError
            When this method is called before a statepoint has been loaded

        See also
        --------
        MGXS.get_condensed_xs(coarse_groups)

        """

        if self.sp_filename is None:
            msg = 'Unable to get a condensed coarse group cross section ' \
                  'library since the statepoint has not yet been loaded'
            raise ValueError(msg)

        cv.check_type('coarse_groups', coarse_groups, openmc.mgxs.EnergyGroups)
        cv.check_less_than('coarse groups', coarse_groups.num_groups,
                           self.num_groups, equality=True)
        cv.check_value('upper coarse energy', coarse_groups.group_edges[-1],
                       [self.energy_groups.group_edges[-1]])
        cv.check_value('lower coarse energy', coarse_groups.group_edges[0],
                       [self.energy_groups.group_edges[0]])

        # Clone this Library to initialize the condensed version
        condensed_library = copy.deepcopy(self)
        condensed_library.energy_groups = coarse_groups

        # Condense the MGXS for each domain and mgxs type
        for domain in self.domains:
            for mgxs_type in self.mgxs_types:
                mgxs = condensed_library.get_mgxs(domain, mgxs_type)
                condensed_mgxs = mgxs.get_condensed_xs(coarse_groups)
                condensed_library.all_mgxs[domain.id][mgxs_type] = condensed_mgxs

        return condensed_library

    def get_subdomain_avg_library(self):
        """Construct a subdomain-averaged version of this library.

        This routine averages each multi-group cross section across distribcell
        instances. The method performs spatial homogenization to compute the
        scalar flux-weighted average cross section across the subdomains.

        NOTE: This method is only relevant for distribcell domain types and
        simplys returns a deep copy of the library for all other domains types.

        Returns
        -------
        openmc.mgxs.Library
            A new multi-group cross section library averaged across subdomains

        Raises
        ------
        ValueError
            When this method is called before a statepoint has been loaded

        See also
        --------
        MGXS.get_subdomain_avg_xs(subdomains)

        """

        if self.sp_filename is None:
            msg = 'Unable to get a subdomain-averaged cross section ' \
                  'library since the statepoint has not yet been loaded'
            raise ValueError(msg)

        # Clone this Library to initialize the subdomain-averaged version
        subdomain_avg_library = copy.deepcopy(self)

        if subdomain_avg_library.domain_type == 'distribcell':
            subdomain_avg_library.domain_type = 'cell'
        else:
            return subdomain_avg_library

        # Subdomain average the MGXS for each domain and mgxs type
        for domain in self.domains:
            for mgxs_type in self.mgxs_types:
                mgxs = subdomain_avg_library.get_mgxs(domain, mgxs_type)
                if mgxs.domain_type == 'distribcell':
                    avg_mgxs = mgxs.get_subdomain_avg_xs()
                    subdomain_avg_library.all_mgxs[domain.id][mgxs_type] = avg_mgxs

        return subdomain_avg_library

    def build_hdf5_store(self, filename='mgxs.h5', directory='mgxs',
                         subdomains='all', nuclides='all', xs_type='macro',
                         row_column='inout'):
        """Export the multi-group cross section library to an HDF5 binary file.

        This method constructs an HDF5 file which stores the library's
        multi-group cross section data. The data is stored in a hierarchy of
        HDF5 groups from the domain type, domain id, subdomain id (for
        distribcell domains), nuclides and cross section types. Two datasets for
        the mean and standard deviation are stored for each subdomain entry in
        the HDF5 file. The number of groups is stored as a file attribute.

        NOTE: This requires the h5py Python package.

        Parameters
        ----------
        filename : str
            Filename for the HDF5 file. Defaults to 'mgxs.h5'.
        directory : str
            Directory for the HDF5 file. Defaults to 'mgxs'.
        subdomains : {'all', 'avg'}
            Report all subdomains or the average of all subdomain cross sections
            in the report. Defaults to 'all'.
        nuclides : {'all', 'sum'}
            The nuclides of the cross-sections to include in the report. This
            may be a list of nuclide name strings (e.g., ['U235', 'U238']).
            The special string 'all' will report the cross sections for all
            nuclides in the spatial domain. The special string 'sum' will report
            the cross sections summed over all nuclides. Defaults to 'all'.
        xs_type: {'macro', 'micro'}
            Store the macro or micro cross section in units of cm^-1 or barns.
            Defaults to 'macro'.
        row_column: {'inout', 'outin'}
            Store scattering matrices indexed first by incoming group and
            second by outgoing group ('inout'), or vice versa ('outin').
            Defaults to 'inout'.

        Raises
        ------
        ValueError
            When this method is called before a statepoint has been loaded

        See also
        --------
        MGXS.build_hdf5_store(filename, directory, xs_type)

        """

        if self.sp_filename is None:
            msg = 'Unable to export multi-group cross section library ' \
                  'since a statepoint has not yet been loaded'
            raise ValueError(msg)

        cv.check_type('filename', filename, basestring)
        cv.check_type('directory', directory, basestring)

        import h5py

        # Make directory if it does not exist
        if not os.path.exists(directory):
            os.makedirs(directory)

        # Add an attribute for the number of energy groups to the HDF5 file
        full_filename = os.path.join(directory, filename)
        full_filename = full_filename.replace(' ', '-')
        f = h5py.File(full_filename, 'w')
        f.attrs['# groups'] = self.num_groups
        f.close()

        # Export MGXS for each domain and mgxs type to an HDF5 file
        for domain in self.domains:
            for mgxs_type in self.mgxs_types:
                mgxs = self.all_mgxs[domain.id][mgxs_type]

                if subdomains == 'avg':
                    mgxs = mgxs.get_subdomain_avg_xs()

                mgxs.build_hdf5_store(filename, directory, xs_type=xs_type,
                                      nuclides=nuclides, row_column=row_column)

    def dump_to_file(self, filename='mgxs', directory='mgxs'):
        """Store this Library object in a pickle binary file.

        Parameters
        ----------
        filename : str
            Filename for the pickle file. Defaults to 'mgxs'.
        directory : str
            Directory for the pickle file. Defaults to 'mgxs'.

        See also
        --------
        Library.load_from_file(filename, directory)

        """

        cv.check_type('filename', filename, basestring)
        cv.check_type('directory', directory, basestring)

        # Make directory if it does not exist
        if not os.path.exists(directory):
            os.makedirs(directory)

        full_filename = os.path.join(directory, filename + '.pkl')
        full_filename = full_filename.replace(' ', '-')

        # Load and return pickled Library object
        pickle.dump(self, open(full_filename, 'wb'))

    @staticmethod
    def load_from_file(filename='mgxs', directory='mgxs'):
        """Load a Library object from a pickle binary file.

        Parameters
        ----------
        filename : str
            Filename for the pickle file. Defaults to 'mgxs'.
        directory : str
            Directory for the pickle file. Defaults to 'mgxs'.

        Returns
        -------
        Library
            A Library object loaded from the pickle binary file

        See also
        --------
        Library.dump_to_file(mgxs_lib, filename, directory)

        """

        cv.check_type('filename', filename, basestring)
        cv.check_type('directory', directory, basestring)

        # Make directory if it does not exist
        if not os.path.exists(directory):
            os.makedirs(directory)

        full_filename = os.path.join(directory, filename + '.pkl')
        full_filename = full_filename.replace(' ', '-')

        # Load and return pickled Library object
        return pickle.load(open(full_filename, 'rb'))

    def get_xsdata(self, domain, xsdata_name, nuclide='total', xs_type='macro',
                   xs_id='1m', order=None, tabular_legendre=None,
                   tabular_points=33):
        """Generates an openmc.XSdata object describing a multi-group cross section
        data set for eventual combination in to an openmc.MGXSLibrary object
        (i.e., the library).

        Parameters
        ----------
        domain : openmc.Material or openmc.Cell or openmc.Universe or openmc.Mesh
            The domain for spatial homogenization
        xsdata_name : str
            Name to apply to the "xsdata" entry produced by this method
        nuclide : str
            A nuclide name string (e.g., 'U235').  Defaults to 'total' to
            obtain a material-wise macroscopic cross section.
        xs_type: {'macro', 'micro'}
            Provide the macro or micro cross section in units of cm^-1 or
            barns. Defaults to 'macro'. If the Library object is not tallied by
            nuclide this will be set to 'macro' regardless.
        xs_ids : str
            Cross section set identifier. Defaults to '1m'.
        order : int
            Scattering order for this data entry.  Default is None,
            which will set the XSdata object to use the order of the
            Library.
        tabular_legendre : None or bool
            Flag to denote whether or not the Legendre expansion of the
            scattering angular distribution is to be converted to a tabular
            representation by OpenMC.  A value of `True` means that it is to be
            converted while a value of `False` means that it will not be.
            Defaults to `None` which leaves the default behavior of OpenMC in
            place (the distribution is converted to a tabular representation).
        tabular_points : int
            This parameter is not used unless the ``tabular_legendre``
            parameter is set to `True`.  In this case, this parameter sets the
            number of equally-spaced points in the domain of [-1,1] to be used
            in building the tabular distribution. Default is `33`.

        Returns
        -------
        xsdata : openmc.XSdata
            Multi-Group Cross Section data set object.

        Raises
        ------
        ValueError
            When the Library object is initialized with insufficient types of
            cross sections for the Library.

        See also
        --------
        Library.create_mg_library()

        """

        cv.check_type('domain', domain, (openmc.Material, openmc.Cell,
                                         openmc.Cell, openmc.Mesh))
        cv.check_type('xsdata_name', xsdata_name, basestring)
        cv.check_type('nuclide', nuclide, basestring)
        cv.check_value('xs_type', xs_type, ['macro', 'micro'])
        cv.check_type('xs_id', xs_id, basestring)
        cv.check_type('order', order, (type(None), Integral))
        if order is not None:
            cv.check_greater_than('order', order, 0, equality=True)
            cv.check_less_than('order', order, 10, equality=True)
        cv.check_type('tabular_legendre', tabular_legendre,
                      (type(None), bool))
        if tabular_points is not None:
            cv.check_greater_than('tabular_points', tabular_points, 1)

        # Make sure statepoint has been loaded
        if self._sp_filename is None:
            msg = 'A StatePoint must be loaded before calling ' \
                  'the create_mg_library() function'
            raise ValueError(msg)

        # If gathering material-specific data, set the xs_type to macro
        if not self.by_nuclide:
            xs_type = 'macro'

        # Build & add metadata to XSdata object
        name = xsdata_name
        if nuclide is not 'total':
            name += '_' + nuclide
        name += '.' + xs_id
        xsdata = openmc.XSdata(name, self.energy_groups)

        if order is None:
            # Set the order to the Library's order (the defualt behavior)
            xsdata.order = self.legendre_order
        else:
            # Set the order of the xsdata object to the minimum of
            # the provided order or the Library's order.
            xsdata.order = min(order, self.legendre_order)

        # Set the tabular_legendre option if needed
        if tabular_legendre is not None:
            xsdata.tabular_legendre = {'enable': tabular_legendre,
                                       'num_points': tabular_points}

        if nuclide is not 'total':
            xsdata.zaid = self._nuclides[nuclide][0]
            xsdata.awr = self._nuclides[nuclide][1]

        # Now get xs data itself
        if 'nu-transport' in self.mgxs_types and self.correction == 'P0':
            mymgxs = self.get_mgxs(domain, 'nu-transport')
            xsdata.set_total_mgxs(mymgxs, xs_type=xs_type, nuclide=[nuclide])
        elif 'total' in self.mgxs_types:
            mymgxs = self.get_mgxs(domain, 'total')
            xsdata.set_total_mgxs(mymgxs, xs_type=xs_type, nuclide=[nuclide])
        if 'absorption' in self.mgxs_types:
            mymgxs = self.get_mgxs(domain, 'absorption')
            xsdata.set_absorption_mgxs(mymgxs, xs_type=xs_type,
                                       nuclide=[nuclide])
        if 'fission' in self.mgxs_types:
            mymgxs = self.get_mgxs(domain, 'fission')
            xsdata.set_fission_mgxs(mymgxs, xs_type=xs_type,
                                    nuclide=[nuclide])
        if 'kappa-fission' in self.mgxs_types:
            mymgxs = self.get_mgxs(domain, 'kappa-fission')
            xsdata.set_kappa_fission_mgxs(mymgxs, xs_type=xs_type,
                                          nuclide=[nuclide])
        # For chi and nu-fission we can either have only a nu-fission matrix
        # provided, or vectors of chi and nu-fission provided
        if 'nu-fission matrix' in self.mgxs_types:
            mymgxs = self.get_mgxs(domain, 'nu-fission matrix')
            xsdata.set_nu_fission_mgxs(mymgxs, xs_type=xs_type,
                                       nuclide=[nuclide])
        else:
            if 'chi' in self.mgxs_types:
                mymgxs = self.get_mgxs(domain, 'chi')
                xsdata.set_chi_mgxs(mymgxs, xs_type=xs_type, nuclide=[nuclide])
            if 'nu-fission' in self.mgxs_types:
                mymgxs = self.get_mgxs(domain, 'nu-fission')
                xsdata.set_nu_fission_mgxs(mymgxs, xs_type=xs_type,
                                           nuclide=[nuclide])
        # If multiplicity matrix is available, prefer that
        if 'multiplicity matrix' in self.mgxs_types:
            mymgxs = self.get_mgxs(domain, 'multiplicity matrix')
            xsdata.set_multiplicity_mgxs(mymgxs, xs_type=xs_type,
                                         nuclide=[nuclide])
            using_multiplicity = True
        # multiplicity wil fall back to using scatter and nu-scatter
        elif ((('scatter matrix' in self.mgxs_types) and
               ('nu-scatter matrix' in self.mgxs_types))):
            scatt_mgxs = self.get_mgxs(domain, 'scatter matrix')
            nuscatt_mgxs = self.get_mgxs(domain, 'nu-scatter matrix')
            xsdata.set_multiplicity_mgxs(nuscatt_mgxs, scatt_mgxs,
                                         xs_type=xs_type, nuclide=[nuclide])
            using_multiplicity = True
        else:
            using_multiplicity = False

        if using_multiplicity:
            nuscatt_mgxs = self.get_mgxs(domain, 'nu-scatter matrix')
            xsdata.set_scatter_mgxs(nuscatt_mgxs, xs_type=xs_type,
                                    nuclide=[nuclide])
        else:
            if 'nu-scatter matrix' in self.mgxs_types:
                nuscatt_mgxs = self.get_mgxs(domain, 'nu-scatter matrix')
                xsdata.set_scatter_mgxs(nuscatt_mgxs, xs_type=xs_type,
                                        nuclide=[nuclide])

                # Since we are not using multiplicity, then
                # scattering multiplication (nu-scatter) must be
                # accounted for approximately by using an adjusted
                # absorption cross section.
                if 'total' in self.mgxs_types:
                    xsdata.absorption = \
                        np.subtract(xsdata.total,
                                    np.sum(xsdata.scatter[0, :, :], axis=1))

        return xsdata

    def create_mg_library(self, xs_type='macro', xsdata_names=None,
                          xs_ids=None, tabular_legendre=None,
                          tabular_points=33):
        """Creates an openmc.MGXSLibrary object to contain the MGXS data for the
        Multi-Group mode of OpenMC.

        Parameters
        ----------
        xs_type: {'macro', 'micro'}
            Provide the macro or micro cross section in units of cm^-1 or
            barns. Defaults to 'macro'. If the Library object is not tallied by
            nuclide this will be set to 'macro' regardless.
        xsdata_names : Iterable of str
            List of names to apply to the "xsdata" entries in the
            resultant mgxs data file. Defaults to 'set1', 'set2', ...
        xs_ids : str or Iterable of str
            Cross section set identifier (i.e., '71c') for all
            data sets (if only str) or for each individual one
            (if iterable of str). Defaults to '1m'.
        tabular_legendre : None or bool
            Flag to denote whether or not the Legendre expansion of the
            scattering angular distribution is to be converted to a tabular
            representation by OpenMC.  A value of `True` means that it is to be
            converted while a value of `False` means that it will not be.
            Defaults to `None` which leaves the default behavior of OpenMC in
            place (the distribution is converted to a tabular representation).
        tabular_points : int
            This parameter is not used unless the ``tabular_legendre``
            parameter is set to `True`.  In this case, this parameter sets the
            number of equally-spaced points in the domain of [-1,1] to be used
            in building the tabular distribution. Default is `33`.

        Returns
        -------
        mgxs_file : openmc.MGXSLibrary
            Multi-Group Cross Section File that is ready to be printed to the
            file of choice by the user.

        Raises
        ------
        ValueError
            When the Library object is initialized with insufficient types of
            cross sections for the Library.

        See also
        --------
        Library.dump_to_file()
        Library.create_mg_mode()

        """

        # Check to ensure the Library contains the correct
        # multi-group cross section types
        self.check_library_for_openmc_mgxs()

        cv.check_value('xs_type', xs_type, ['macro', 'micro'])
        if xsdata_names is not None:
            cv.check_iterable_type('xsdata_names', xsdata_names, basestring)
        if xs_ids is not None:
            if isinstance(xs_ids, basestring):
                # If we only have a string lets convert it now to a list
                # of strings.
                xs_ids = [xs_ids for i in range(len(self.domains))]
            else:
                cv.check_iterable_type('xs_ids', xs_ids, basestring)
        else:
            xs_ids = ['1m' for i in range(len(self.domains))]

        # If gathering material-specific data, set the xs_type to macro
        if not self.by_nuclide:
            xs_type = 'macro'

        # Initialize file
        mgxs_file = openmc.MGXSLibrary(self.energy_groups)

        # Create the xsdata object and add it to the mgxs_file
        for i, domain in enumerate(self.domains):
            if self.by_nuclide:
                nuclides = list(domain.get_all_nuclides().keys())
            else:
                nuclides = ['total']
            for nuclide in nuclides:
                # Build & add metadata to XSdata object
                if xsdata_names is None:
                    xsdata_name = 'set' + str(i + 1)
                else:
                    xsdata_name = xsdata_names[i]
                if nuclide is not 'total':
                    xsdata_name += '_' + nuclide

                xsdata = self.get_xsdata(domain, xsdata_name, nuclide=nuclide,
                                         xs_type=xs_type, xs_id=xs_ids[i],
                                         tabular_legendre=tabular_legendre,
                                         tabular_points=tabular_points)

                mgxs_file.add_xsdata(xsdata)

        return mgxs_file

    def create_mg_mode(self, xsdata_names=None, xs_ids=None,
                       tabular_legendre=None, tabular_points=33):
        """Creates an openmc.MGXSLibrary object to contain the MGXS data for the
        Multi-Group mode of OpenMC as well as the associated openmc.Materials
        and openmc.Geometry objects. The created Geometry is the same as that
        used to generate the MGXS data, with the only differences being
        modifications to point to newly-created Materials which point to the
        multi-group data. This method only creates a macroscopic
        MGXS Library even if nuclidic tallies are specified in the Library.

        Parameters
        ----------
        xsdata_names : Iterable of str
            List of names to apply to the "xsdata" entries in the
            resultant mgxs data file. Defaults to 'set1', 'set2', ...
        xs_ids : str or Iterable of str
            Cross section set identifier (i.e., '71c') for all
            data sets (if only str) or for each individual one
            (if iterable of str). Defaults to '1m'.
        tabular_legendre : None or bool
            Flag to denote whether or not the Legendre expansion of the
            scattering angular distribution is to be converted to a tabular
            representation by OpenMC.  A value of `True` means that it is to be
            converted while a value of `False` means that it will not be.
            Defaults to `None` which leaves the default behavior of OpenMC in
            place (the distribution is converted to a tabular representation).
        tabular_points : int
            This parameter is not used unless the ``tabular_legendre``
            parameter is set to `True`.  In this case, this parameter sets the
            number of equally-spaced points in the domain of [-1,1] to be used
            in building the tabular distribution. Default is `33`.

        Returns
        -------
        mgxs_file : openmc.MGXSLibrary
            Multi-Group Cross Section File that is ready to be printed to the
            file of choice by the user.
        materials : openmc.Materials
            Materials file ready to be printed with all the macroscopic data
            present within this Library.
        geometry : openmc.Geometry
            Materials file ready to be printed with all the macroscopic data
            present within this Library.

        Raises
        ------
        ValueError
            When the Library object is initialized with insufficient types of
            cross sections for the Library.

        See also
        --------
        Library.create_mg_library()
        Library.dump_to_file()

        """

        # Check to ensure the Library contains the correct
        # multi-group cross section types
        self.check_library_for_openmc_mgxs()

        if xsdata_names is not None:
            cv.check_iterable_type('xsdata_names', xsdata_names, basestring)
        if xs_ids is not None:
            if isinstance(xs_ids, basestring):
                # If we only have a string lets convert it now to a list
                # of strings.
                xs_ids = [xs_ids for i in range(len(self.domains))]
            else:
                cv.check_iterable_type('xs_ids', xs_ids, basestring)
        else:
            xs_ids = ['1m' for i in range(len(self.domains))]
        xs_type = 'macro'

        # Initialize MGXS File
        mgxs_file = openmc.MGXSLibrary(self.energy_groups)

        # Create a copy of the Geometry to differentiate for these Macroscopics
        geometry = copy.deepcopy(self.openmc_geometry)
        materials = openmc.Materials()

        # Get all Cells from the Geometry for differentiation
        all_cells = geometry.get_all_material_cells()

        # Create the xsdata object and add it to the mgxs_file
        for i, domain in enumerate(self.domains):

            # Build & add metadata to XSdata object
            if xsdata_names is None:
                xsdata_name = 'set' + str(i + 1)
            else:
                xsdata_name = xsdata_names[i]

            # Create XSdata and Macroscopic for this domain
            xsdata = self.get_xsdata(domain, xsdata_name, nuclide='total',
                                     xs_type=xs_type, xs_id=xs_ids[i],
                                     tabular_legendre=tabular_legendre,
                                     tabular_points=tabular_points)
            mgxs_file.add_xsdata(xsdata)
            macroscopic = openmc.Macroscopic(name=xsdata_name, xs=xs_ids[i])

            # Create Material and add to collection
            material = openmc.Material(name=xsdata_name + '.' + xs_ids[i])
            material.add_macroscopic(macroscopic)
            materials.append(material)

            # Differentiate Geometry with new Material
            if self.domain_type == 'material':
                # Fill all appropriate Cells with new Material
                for cell in all_cells:
                    if cell.fill.id == domain.id:
                        cell.fill = material

            elif self.domain_type == 'cell':
                for cell in all_cells:
                    if cell.id == domain.id:
                        cell.fill = material

        return mgxs_file, materials, geometry

    def check_library_for_openmc_mgxs(self):
        """This routine will check the MGXS Types within a Library
        to ensure the MGXS types provided can be used to create
        a MGXS Library for OpenMC's Multi-Group mode.

        The rules to check include:

        - Either total or transport should be present.

          - Both can be available if one wants, but we should
            use whatever corresponds to Library.correction (if P0: transport)

        - Absorption and total (or transport) are required.
        - A nu-fission cross section and chi values are not required as a
          fixed source problem could be the target.
        - Fission and kappa-fission are not required as they are only
          needed to support tallies the user may wish to request.
        - A nu-scatter matrix is required.

          - Having a multiplicity matrix is preferred.
          - Having both nu-scatter (of any order) and scatter
            (at least isotropic) matrices is the second choice.
          - If only nu-scatter, need total (not transport), to
            be used in adjusting absorption
            (i.e., reduced_abs = tot - nuscatt)

        See also
        --------
        Library.create_mg_library()
        Library.create_mg_mode()

        """

        error_flag = False
        # Ensure absorption is present
        if 'absorption' not in self.mgxs_types:
            error_flag = True
            warn('An "absorption" MGXS type is required but not provided.')
        # Ensure nu-scattering matrix is required
        if 'nu-scatter matrix' not in self.mgxs_types:
            error_flag = True
            warn('A "nu-scatter matrix" MGXS type is required but not provided.')
        else:
            # Ok, now see the status of scatter and/or multiplicity
            if ((('scatter matrix' not in self.mgxs_types) and
                 ('multiplicity matrix' not in self.mgxs_types))):
                # We dont have data needed for multiplicity matrix, therefore
                # we need total, and not transport.
                if 'total' not in self.mgxs_types:
                    error_flag = True
                    warn('A "total" MGXS type is required if a '
                         'scattering matrix is not provided.')
        # Total or transport can be present, but if using
        # self.correction=="P0", then we should use transport.
        if (((self.correction is "P0") and
             ('nu-transport' not in self.mgxs_types))):
            error_flag = True
            warn('A "nu-transport" MGXS type is required since a "P0" '
                 'correction is applied, but a "nu-transport" MGXS is '
                 'not provided.')
        elif (((self.correction is None) and
               ('total' not in self.mgxs_types))):
            error_flag = True
            warn('A "total" MGXS type is required, but not provided.')

        if error_flag:
            raise ValueError('Invalid MGXS configuration encountered.')<|MERGE_RESOLUTION|>--- conflicted
+++ resolved
@@ -468,19 +468,9 @@
 
         Parameters
         ----------
-<<<<<<< HEAD
-        domain : Material or Cell or Universe or Mesh or Integral
-            The material, cell, universe, or mesh object of interest (or its ID)
-        mgxs_type : {'total', 'transport', 'nu-transport', 'absorption',
-                     'capture', 'fission', 'nu-fission', 'kappa-fission',
-                     'scatter', 'nu-scatter', 'scatter matrix',
-                     'nu-scatter matrix', 'multiplicity matrix',
-                     'nu-fission matrix', chi'}
-=======
         domain : Material or Cell or Universe or Integral
             The material, cell, or universe object of interest (or its ID)
         mgxs_type : {'total', 'transport', 'nu-transport', 'absorption', 'capture', 'fission', 'nu-fission', 'kappa-fission', 'scatter', 'nu-scatter', 'scatter matrix', 'nu-scatter matrix', 'multiplicity matrix', 'nu-fission matrix', chi', 'chi-prompt', 'inverse-velocity', 'prompt-nu-fission'}
->>>>>>> fc56da57
             The type of multi-group cross section object to return
 
         Returns
